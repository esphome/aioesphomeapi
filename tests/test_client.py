--- conflicted
+++ resolved
@@ -15,15 +15,12 @@
     BluetoothDeviceConnectionResponse,
     BluetoothDevicePairingResponse,
     BluetoothDeviceUnpairingResponse,
-<<<<<<< HEAD
     BluetoothGATTErrorResponse,
     BluetoothGATTGetServicesDoneResponse,
     BluetoothGATTGetServicesResponse,
+    BluetoothGATTReadResponse,
     BluetoothGATTService,
-=======
-    BluetoothGATTReadResponse,
     BluetoothGATTWriteResponse,
->>>>>>> d8cace0b
     ButtonCommandRequest,
     CameraImageRequest,
     CameraImageResponse,
@@ -48,11 +45,11 @@
 )
 from aioesphomeapi.client import APIClient
 from aioesphomeapi.connection import APIConnection
-<<<<<<< HEAD
-from aioesphomeapi.core import APIConnectionError, BluetoothGATTAPIError
-=======
-from aioesphomeapi.core import APIConnectionError, TimeoutAPIError
->>>>>>> d8cace0b
+from aioesphomeapi.core import (
+    APIConnectionError,
+    BluetoothGATTAPIError,
+    TimeoutAPIError,
+)
 from aioesphomeapi.model import (
     AlarmControlPanelCommand,
     APIVersion,
@@ -887,8 +884,6 @@
     await disconnect_task
     with pytest.raises(APIConnectionError, match="CLOSED"):
         await client.device_info()
-<<<<<<< HEAD
-=======
 
 
 @pytest.mark.asyncio
@@ -1046,4 +1041,54 @@
     )
     protocol.data_received(generate_plaintext_packet(response))
     assert await read_task == b"1234"
->>>>>>> d8cace0b
+
+
+@pytest.mark.asyncio
+async def test_bluetooth_gatt_get_services(
+    api_client: tuple[
+        APIClient, APIConnection, asyncio.Transport, APIPlaintextFrameHelper
+    ],
+) -> None:
+    """Test bluetooth_gatt_get_services success case."""
+    client, connection, transport, protocol = api_client
+    services_task = asyncio.create_task(client.bluetooth_gatt_get_services(1234))
+    await asyncio.sleep(0)
+    service1: message.Message = BluetoothGATTService(
+        uuid=[1, 1], handle=1, characteristics=[]
+    )
+    response: message.Message = BluetoothGATTGetServicesResponse(
+        address=1234, services=[service1]
+    )
+    protocol.data_received(generate_plaintext_packet(response))
+    done_response: message.Message = BluetoothGATTGetServicesDoneResponse(address=1234)
+    protocol.data_received(generate_plaintext_packet(done_response))
+
+    services = await services_task
+    assert services == ESPHomeBluetoothGATTServices(
+        address=1234,
+        services=[BluetoothGATTServiceModel(uuid=[1, 1], handle=1, characteristics=[])],
+    )
+
+
+@pytest.mark.asyncio
+async def test_bluetooth_gatt_get_services_errors(
+    api_client: tuple[
+        APIClient, APIConnection, asyncio.Transport, APIPlaintextFrameHelper
+    ],
+) -> None:
+    """Test bluetooth_gatt_get_services with a failure."""
+    client, connection, transport, protocol = api_client
+    services_task = asyncio.create_task(client.bluetooth_gatt_get_services(1234))
+    await asyncio.sleep(0)
+    service1: message.Message = BluetoothGATTService(
+        uuid=[1, 1], handle=1, characteristics=[]
+    )
+    response: message.Message = BluetoothGATTGetServicesResponse(
+        address=1234, services=[service1]
+    )
+    protocol.data_received(generate_plaintext_packet(response))
+    done_response: message.Message = BluetoothGATTErrorResponse(address=1234)
+    protocol.data_received(generate_plaintext_packet(done_response))
+
+    with pytest.raises(BluetoothGATTAPIError):
+        await services_task