--- conflicted
+++ resolved
@@ -1,10 +1,7 @@
 from __future__ import annotations
 
 import asyncio
-<<<<<<< HEAD
 from contextlib import suppress
-=======
->>>>>>> 8195edf1
 from datetime import timedelta
 from functools import partial
 import logging
