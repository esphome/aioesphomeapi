name: CI

on:
  push:
    branches: [main]
  pull_request:

permissions:
  contents: read

concurrency:
  # yamllint disable-line rule:line-length
  group: ${{ github.workflow }}-${{ github.event.pull_request.number || github.ref }}
  cancel-in-progress: true

jobs:
  ci:
    name: ${{ matrix.name }} py ${{ matrix.python-version }} on ${{ matrix.os }} (${{ matrix.extension }})
    runs-on: ${{ matrix.os }}
    strategy:
      fail-fast: false
      matrix:
        python-version:
          - "3.9"
          - "3.10"
          - "3.11"
          - "3.12"
        os:
          - windows-latest
        extension:
          - "skip_cython"
          - "use_cython"
        exclude:
          - python-version: "3.9"
            os: windows-latest
          - python-version: "3.10"
            os: windows-latest
          - python-version: "3.11"
            os: windows-latest
          - python-version: "3.9"
            os: macos-latest
          - python-version: "3.10"
            os: macos-latest
          - python-version: "3.11"
            os: macos-latest
          - extension: "use_cython"
            os: windows-latest
          - extension: "use_cython"
            os: macos-latest
    steps:
      - uses: actions/checkout@v4
      - name: Set up Python
        uses: actions/setup-python@v5
        id: python
        with:
          python-version: ${{ matrix.python-version }}

      - name: Get pip cache dir
        id: pip-cache
        shell: bash
        run: |
          echo "dir=$(pip cache dir)" >> $GITHUB_OUTPUT
      - name: Restore PIP cache
        uses: actions/cache@v4
        with:
          path: ${{ steps.pip-cache.outputs.dir }}
          key: pip-${{ steps.python.outputs.python-version }}-${{ matrix.extension }}-${{ hashFiles('requirements.txt', 'requirements_test.txt') }}
          restore-keys: |
            pip-${{ steps.python.outputs.python-version }}-${{ matrix.extension }}-
      - name: Set up Python environment (no cython)
        if: ${{ matrix.extension == 'skip_cython' }}
        env:
          SKIP_CYTHON: 1
        shell: bash
        run: |
          pip3 install -r requirements.txt -r requirements_test.txt
          pip3 install -e .
      - name: Set up Python environment (cython)
        if: ${{ matrix.extension == 'use_cython' }}
        env:
          REQUIRE_CYTHON: 1
        shell: bash
        run: |
          pip3 install -r requirements.txt -r requirements_test.txt
          pip3 install -e .
      - name: Register problem matchers
        shell: bash
        run: |
          echo "::add-matcher::.github/workflows/matchers/flake8.json"
          echo "::add-matcher::.github/workflows/matchers/pylint.json"
          echo "::add-matcher::.github/workflows/matchers/mypy.json"
          echo "::add-matcher::.github/workflows/matchers/pytest.json"

      - run: flake8 aioesphomeapi
        name: Lint with flake8
        if: ${{ matrix.python-version == '3.12' && matrix.extension == 'skip_cython' && matrix.os == 'ubuntu-latest' }}
      - run: pylint aioesphomeapi
        name: Lint with pylint
<<<<<<< HEAD
        if: ${{ matrix.python-version == '3.12' && matrix.extension == 'skip_cython' && matrix.os == 'ubuntu-latest' }}
      - run: black --check --diff --color aioesphomeapi tests
        name: Check formatting with black
        if: ${{ matrix.python-version == '3.12' && matrix.extension == 'skip_cython' && matrix.os == 'ubuntu-latest' }}
=======
        if: ${{ matrix.python-version == '3.12' && matrix.extension == 'skip_cython' }}
      - run: ruff check aioesphomeapi tests
        name: Check formatting with ruff
        if: ${{ matrix.python-version == '3.12' && matrix.extension == 'skip_cython' }}
>>>>>>> 8195edf1
      - run: mypy aioesphomeapi
        name: Check typing with mypy
        if: ${{ matrix.python-version == '3.12' && matrix.extension == 'skip_cython' && matrix.os == 'ubuntu-latest' }}
      - run: pytest -vv --cov=aioesphomeapi --cov-report=xml --tb=native tests
        name: Run tests with pytest
      - name: Upload coverage to Codecov
        uses: codecov/codecov-action@v3
      - run: |
          docker run \
            -v "$PWD":/aioesphomeapi \
            -u "$(id -u):$(id -g)" \
            ghcr.io/esphome/aioesphomeapi-proto-builder:latest
          if ! git diff --quiet; then
            echo "You have altered the generated proto files but they do not match what is expected."
            echo "Please run the following to update the generated files:"
            echo 'docker run -v "$PWD":/aioesphomeapi ghcr.io/esphome/aioesphomeapi-proto-builder:latest'
            exit 1
          fi
        name: Check protobuf files match
        if: ${{ matrix.python-version == '3.12' && matrix.extension == 'skip_cython' && matrix.os == 'ubuntu-latest' }}<|MERGE_RESOLUTION|>--- conflicted
+++ resolved
@@ -96,17 +96,10 @@
         if: ${{ matrix.python-version == '3.12' && matrix.extension == 'skip_cython' && matrix.os == 'ubuntu-latest' }}
       - run: pylint aioesphomeapi
         name: Lint with pylint
-<<<<<<< HEAD
         if: ${{ matrix.python-version == '3.12' && matrix.extension == 'skip_cython' && matrix.os == 'ubuntu-latest' }}
-      - run: black --check --diff --color aioesphomeapi tests
-        name: Check formatting with black
-        if: ${{ matrix.python-version == '3.12' && matrix.extension == 'skip_cython' && matrix.os == 'ubuntu-latest' }}
-=======
-        if: ${{ matrix.python-version == '3.12' && matrix.extension == 'skip_cython' }}
       - run: ruff check aioesphomeapi tests
         name: Check formatting with ruff
-        if: ${{ matrix.python-version == '3.12' && matrix.extension == 'skip_cython' }}
->>>>>>> 8195edf1
+        if: ${{ matrix.python-version == '3.12' && matrix.extension == 'skip_cython' && matrix.os == 'ubuntu-latest' }}
       - run: mypy aioesphomeapi
         name: Check typing with mypy
         if: ${{ matrix.python-version == '3.12' && matrix.extension == 'skip_cython' && matrix.os == 'ubuntu-latest' }}
