syntax = "proto3";

import "api_options.proto";

service APIConnection {
  rpc hello (HelloRequest) returns (HelloResponse) {
    option (needs_setup_connection) = false;
    option (needs_authentication) = false;
  }
  rpc connect (ConnectRequest) returns (ConnectResponse) {
    option (needs_setup_connection) = false;
    option (needs_authentication) = false;
  }
  rpc disconnect (DisconnectRequest) returns (DisconnectResponse) {
    option (needs_setup_connection) = false;
    option (needs_authentication) = false;
  }
  rpc ping (PingRequest) returns (PingResponse) {
    option (needs_setup_connection) = false;
    option (needs_authentication) = false;
  }
  rpc device_info (DeviceInfoRequest) returns (DeviceInfoResponse) {
    option (needs_authentication) = false;
  }
  rpc list_entities (ListEntitiesRequest) returns (void) {}
  rpc subscribe_states (SubscribeStatesRequest) returns (void) {}
  rpc subscribe_logs (SubscribeLogsRequest) returns (void) {}
  rpc subscribe_homeassistant_services (SubscribeHomeassistantServicesRequest) returns (void) {}
  rpc subscribe_home_assistant_states (SubscribeHomeAssistantStatesRequest) returns (void) {}
  rpc get_time (GetTimeRequest) returns (GetTimeResponse) {
    option (needs_authentication) = false;
  }
  rpc execute_service (ExecuteServiceRequest) returns (void) {}
  rpc noise_encryption_set_key (NoiseEncryptionSetKeyRequest) returns (NoiseEncryptionSetKeyResponse) {}

  rpc button_command (ButtonCommandRequest) returns (void) {}
  rpc camera_image (CameraImageRequest) returns (void) {}
  rpc climate_command (ClimateCommandRequest) returns (void) {}
  rpc cover_command (CoverCommandRequest) returns (void) {}
  rpc date_command (DateCommandRequest) returns (void) {}
  rpc datetime_command (DateTimeCommandRequest) returns (void) {}
  rpc fan_command (FanCommandRequest) returns (void) {}
  rpc light_command (LightCommandRequest) returns (void) {}
  rpc lock_command (LockCommandRequest) returns (void) {}
  rpc media_player_command (MediaPlayerCommandRequest) returns (void) {}
  rpc number_command (NumberCommandRequest) returns (void) {}
  rpc select_command (SelectCommandRequest) returns (void) {}
  rpc siren_command (SirenCommandRequest) returns (void) {}
  rpc switch_command (SwitchCommandRequest) returns (void) {}
  rpc text_command (TextCommandRequest) returns (void) {}
  rpc time_command (TimeCommandRequest) returns (void) {}
  rpc update_command (UpdateCommandRequest) returns (void) {}
  rpc valve_command (ValveCommandRequest) returns (void) {}

  rpc subscribe_bluetooth_le_advertisements(SubscribeBluetoothLEAdvertisementsRequest) returns (void) {}
  rpc bluetooth_device_request(BluetoothDeviceRequest) returns (void) {}
  rpc bluetooth_gatt_get_services(BluetoothGATTGetServicesRequest) returns (void) {}
  rpc bluetooth_gatt_read(BluetoothGATTReadRequest) returns (void) {}
  rpc bluetooth_gatt_write(BluetoothGATTWriteRequest) returns (void) {}
  rpc bluetooth_gatt_read_descriptor(BluetoothGATTReadDescriptorRequest) returns (void) {}
  rpc bluetooth_gatt_write_descriptor(BluetoothGATTWriteDescriptorRequest) returns (void) {}
  rpc bluetooth_gatt_notify(BluetoothGATTNotifyRequest) returns (void) {}
  rpc subscribe_bluetooth_connections_free(SubscribeBluetoothConnectionsFreeRequest) returns (BluetoothConnectionsFreeResponse) {}
  rpc unsubscribe_bluetooth_le_advertisements(UnsubscribeBluetoothLEAdvertisementsRequest) returns (void) {}
  rpc bluetooth_scanner_set_mode(BluetoothScannerSetModeRequest) returns (void) {}

  rpc subscribe_voice_assistant(SubscribeVoiceAssistantRequest) returns (void) {}
  rpc voice_assistant_get_configuration(VoiceAssistantConfigurationRequest) returns (VoiceAssistantConfigurationResponse) {}
  rpc voice_assistant_set_configuration(VoiceAssistantSetConfiguration) returns (void) {}

  rpc alarm_control_panel_command (AlarmControlPanelCommandRequest) returns (void) {}
}


// ==================== BASE PACKETS ====================

// The Home Assistant protocol is structured as a simple
// TCP socket with short binary messages encoded in the protocol buffers format
// First, a message in this protocol has a specific format:
//  * A zero byte.
//  * VarInt denoting the size of the message object. (type is not part of this)
//  * VarInt denoting the type of message.
//  * The message object encoded as a ProtoBuf message

// The connection is established in 4 steps:
//  * First, the client connects to the server and sends a "Hello Request" identifying itself
//  * The server responds with a "Hello Response" and selects the protocol version
//  * After receiving this message, the client attempts to authenticate itself using
//    the password and a "Connect Request"
//  * The server responds with a "Connect Response" and notifies of invalid password.
// If anything in this initial process fails, the connection must immediately closed
// by both sides and _no_ disconnection message is to be sent.

// Message sent at the beginning of each connection
// Can only be sent by the client and only at the beginning of the connection
message HelloRequest {
  option (id) = 1;
  option (source) = SOURCE_CLIENT;
  option (no_delay) = true;

  // Description of client (like User Agent)
  // For example "Home Assistant"
  // Not strictly necessary to send but nice for debugging
  // purposes.
  string client_info = 1;
  uint32 api_version_major = 2;
  uint32 api_version_minor = 3;
}

// Confirmation of successful connection request.
// Can only be sent by the server and only at the beginning of the connection
message HelloResponse {
  option (id) = 2;
  option (source) = SOURCE_SERVER;
  option (no_delay) = true;

  // The version of the API to use. The _client_ (for example Home Assistant) needs to check
  // for compatibility and if necessary adopt to an older API.
  // Major is for breaking changes in the base protocol - a mismatch will lead to immediate disconnect_client_
  // Minor is for breaking changes in individual messages - a mismatch will lead to a warning message
  uint32 api_version_major = 1;
  uint32 api_version_minor = 2;

  // A string identifying the server (ESP); like client info this may be empty
  // and only exists for debugging/logging purposes.
  // For example "ESPHome v1.10.0 on ESP8266"
  string server_info = 3;

  // The name of the server (App.get_name())
  string name = 4;
}

// Message sent at the beginning of each connection to authenticate the client
// Can only be sent by the client and only at the beginning of the connection
message ConnectRequest {
  option (id) = 3;
  option (source) = SOURCE_CLIENT;
  option (no_delay) = true;

  // The password to log in with
  string password = 1;
}

// Confirmation of successful connection. After this the connection is available for all traffic.
// Can only be sent by the server and only at the beginning of the connection
message ConnectResponse {
  option (id) = 4;
  option (source) = SOURCE_SERVER;
  option (no_delay) = true;

  bool invalid_password = 1;
}

// Request to close the connection.
// Can be sent by both the client and server
message DisconnectRequest {
  option (id) = 5;
  option (source) = SOURCE_BOTH;
  option (no_delay) = true;

  // Do not close the connection before the acknowledgement arrives
}

message DisconnectResponse {
  option (id) = 6;
  option (source) = SOURCE_BOTH;
  option (no_delay) = true;

  // Empty - Both parties are required to close the connection after this
  // message has been received.
}

message PingRequest {
  option (id) = 7;
  option (source) = SOURCE_BOTH;
  // Empty
}

message PingResponse {
  option (id) = 8;
  option (source) = SOURCE_BOTH;
  // Empty
}

message DeviceInfoRequest {
  option (id) = 9;
  option (source) = SOURCE_CLIENT;
  // Empty
}

message AreaInfo {
  uint32 area_id = 1;
  string name = 2;
}

message DeviceInfo {
  uint32 device_id = 1;
  string name = 2;
  uint32 area_id = 3;
}

message DeviceInfoResponse {
  option (id) = 10;
  option (source) = SOURCE_SERVER;

  bool uses_password = 1;

  // The name of the node, given by "App.set_name()"
  string name = 2;

  // The mac address of the device. For example "AC:BC:32:89:0E:A9"
  string mac_address = 3;

  // A string describing the ESPHome version. For example "1.10.0"
  string esphome_version = 4;

  // A string describing the date of compilation, this is generated by the compiler
  // and therefore may not be in the same format all the time.
  // If the user isn't using ESPHome, this will also not be set.
  string compilation_time = 5;

  // The model of the board. For example NodeMCU
  string model = 6;

  bool has_deep_sleep = 7 [(field_ifdef) = "USE_DEEP_SLEEP"];

  // The esphome project details if set
  string project_name = 8 [(field_ifdef) = "ESPHOME_PROJECT_NAME"];
  string project_version = 9 [(field_ifdef) = "ESPHOME_PROJECT_NAME"];

  uint32 webserver_port = 10 [(field_ifdef) = "USE_WEBSERVER"];

  uint32 legacy_bluetooth_proxy_version = 11 [(field_ifdef) = "USE_BLUETOOTH_PROXY"];
  uint32 bluetooth_proxy_feature_flags = 15 [(field_ifdef) = "USE_BLUETOOTH_PROXY"];

  string manufacturer = 12;

  string friendly_name = 13;

  uint32 legacy_voice_assistant_version = 14 [(field_ifdef) = "USE_VOICE_ASSISTANT"];
  uint32 voice_assistant_feature_flags = 17 [(field_ifdef) = "USE_VOICE_ASSISTANT"];

  string suggested_area = 16 [(field_ifdef) = "USE_AREAS"];

  // The Bluetooth mac address of the device. For example "AC:BC:32:89:0E:AA"
  string bluetooth_mac_address = 18 [(field_ifdef) = "USE_BLUETOOTH_PROXY"];

  // Supports receiving and saving api encryption key
  bool api_encryption_supported = 19 [(field_ifdef) = "USE_API_NOISE"];

  repeated DeviceInfo devices = 20 [(field_ifdef) = "USE_DEVICES"];
  repeated AreaInfo areas = 21 [(field_ifdef) = "USE_AREAS"];

  // Top-level area info to phase out suggested_area
  AreaInfo area = 22 [(field_ifdef) = "USE_AREAS"];
}

message ListEntitiesRequest {
  option (id) = 11;
  option (source) = SOURCE_CLIENT;
  // Empty
}
message ListEntitiesDoneResponse {
  option (id) = 19;
  option (source) = SOURCE_SERVER;
  option (no_delay) = true;
  // Empty
}
message SubscribeStatesRequest {
  option (id) = 20;
  option (source) = SOURCE_CLIENT;
  // Empty
}

// ==================== COMMON =====================

enum EntityCategory {
  ENTITY_CATEGORY_NONE = 0;
  ENTITY_CATEGORY_CONFIG = 1;
  ENTITY_CATEGORY_DIAGNOSTIC = 2;
}

// ==================== BINARY SENSOR ====================
message ListEntitiesBinarySensorResponse {
  option (id) = 12;
  option (base_class) = "InfoResponseProtoMessage";
  option (source) = SOURCE_SERVER;
  option (ifdef) = "USE_BINARY_SENSOR";

  string object_id = 1;
  fixed32 key = 2;
  string name = 3;
  reserved 4; // Deprecated: was string unique_id

  string device_class = 5;
  bool is_status_binary_sensor = 6;
  bool disabled_by_default = 7;
  string icon = 8 [(field_ifdef) = "USE_ENTITY_ICON"];
  EntityCategory entity_category = 9;
  uint32 device_id = 10 [(field_ifdef) = "USE_DEVICES"];
}
message BinarySensorStateResponse {
  option (id) = 21;
  option (base_class) = "StateResponseProtoMessage";
  option (source) = SOURCE_SERVER;
  option (ifdef) = "USE_BINARY_SENSOR";
  option (no_delay) = true;

  fixed32 key = 1;
  bool state = 2;
  // If the binary sensor does not have a valid state yet.
  // Equivalent to `!obj->has_state()` - inverse logic to make state packets smaller
  bool missing_state = 3;
  uint32 device_id = 4;
}

// ==================== COVER ====================
message ListEntitiesCoverResponse {
  option (id) = 13;
  option (base_class) = "InfoResponseProtoMessage";
  option (source) = SOURCE_SERVER;
  option (ifdef) = "USE_COVER";

  string object_id = 1;
  fixed32 key = 2;
  string name = 3;
  reserved 4; // Deprecated: was string unique_id

  bool assumed_state = 5;
  bool supports_position = 6;
  bool supports_tilt = 7;
  string device_class = 8;
  bool disabled_by_default = 9;
  string icon = 10 [(field_ifdef) = "USE_ENTITY_ICON"];
  EntityCategory entity_category = 11;
  bool supports_stop = 12;
  uint32 device_id = 13 [(field_ifdef) = "USE_DEVICES"];
}

enum LegacyCoverState {
  LEGACY_COVER_STATE_OPEN = 0;
  LEGACY_COVER_STATE_CLOSED = 1;
}
enum CoverOperation {
  COVER_OPERATION_IDLE = 0;
  COVER_OPERATION_IS_OPENING = 1;
  COVER_OPERATION_IS_CLOSING = 2;
}
message CoverStateResponse {
  option (id) = 22;
  option (base_class) = "StateResponseProtoMessage";
  option (source) = SOURCE_SERVER;
  option (ifdef) = "USE_COVER";
  option (no_delay) = true;

  fixed32 key = 1;
  // legacy: state has been removed in 1.13
  // clients/servers must still send/accept it until the next protocol change
  LegacyCoverState legacy_state = 2;

  float position = 3;
  float tilt = 4;
  CoverOperation current_operation = 5;
  uint32 device_id = 6;
}

enum LegacyCoverCommand {
  LEGACY_COVER_COMMAND_OPEN = 0;
  LEGACY_COVER_COMMAND_CLOSE = 1;
  LEGACY_COVER_COMMAND_STOP = 2;
}
message CoverCommandRequest {
  option (id) = 30;
  option (source) = SOURCE_CLIENT;
  option (ifdef) = "USE_COVER";
  option (no_delay) = true;
  option (base_class) = "CommandProtoMessage";

  fixed32 key = 1;

  // legacy: command has been removed in 1.13
  // clients/servers must still send/accept it until the next protocol change
  bool has_legacy_command = 2;
  LegacyCoverCommand legacy_command = 3;

  bool has_position = 4;
  float position = 5;
  bool has_tilt = 6;
  float tilt = 7;
  bool stop = 8;
  uint32 device_id = 9 [(field_ifdef) = "USE_DEVICES"];
}

// ==================== FAN ====================
message ListEntitiesFanResponse {
  option (id) = 14;
  option (base_class) = "InfoResponseProtoMessage";
  option (source) = SOURCE_SERVER;
  option (ifdef) = "USE_FAN";

  string object_id = 1;
  fixed32 key = 2;
  string name = 3;
  reserved 4; // Deprecated: was string unique_id

  bool supports_oscillation = 5;
  bool supports_speed = 6;
  bool supports_direction = 7;
  int32 supported_speed_count = 8;
  bool disabled_by_default = 9;
  string icon = 10 [(field_ifdef) = "USE_ENTITY_ICON"];
  EntityCategory entity_category = 11;
  repeated string supported_preset_modes = 12;
  uint32 device_id = 13 [(field_ifdef) = "USE_DEVICES"];
}
enum FanSpeed {
  FAN_SPEED_LOW = 0;
  FAN_SPEED_MEDIUM = 1;
  FAN_SPEED_HIGH = 2;
}
enum FanDirection {
  FAN_DIRECTION_FORWARD = 0;
  FAN_DIRECTION_REVERSE = 1;
}
message FanStateResponse {
  option (id) = 23;
  option (base_class) = "StateResponseProtoMessage";
  option (source) = SOURCE_SERVER;
  option (ifdef) = "USE_FAN";
  option (no_delay) = true;

  fixed32 key = 1;
  bool state = 2;
  bool oscillating = 3;
  FanSpeed speed = 4 [deprecated = true];
  FanDirection direction = 5;
  int32 speed_level = 6;
  string preset_mode = 7;
  uint32 device_id = 8 [(field_ifdef) = "USE_DEVICES"];
}
message FanCommandRequest {
  option (id) = 31;
  option (source) = SOURCE_CLIENT;
  option (ifdef) = "USE_FAN";
  option (no_delay) = true;
  option (base_class) = "CommandProtoMessage";

  fixed32 key = 1;
  bool has_state = 2;
  bool state = 3;
  bool has_speed = 4 [deprecated = true];
  FanSpeed speed = 5 [deprecated = true];
  bool has_oscillating = 6;
  bool oscillating = 7;
  bool has_direction = 8;
  FanDirection direction = 9;
  bool has_speed_level = 10;
  int32 speed_level = 11;
  bool has_preset_mode = 12;
  string preset_mode = 13;
  uint32 device_id = 14;
}

// ==================== LIGHT ====================
enum ColorMode {
  COLOR_MODE_UNKNOWN = 0;
  COLOR_MODE_ON_OFF = 1;
  COLOR_MODE_LEGACY_BRIGHTNESS = 2;
  COLOR_MODE_BRIGHTNESS = 3;
  COLOR_MODE_WHITE = 7;
  COLOR_MODE_COLOR_TEMPERATURE = 11;
  COLOR_MODE_COLD_WARM_WHITE = 19;
  COLOR_MODE_RGB = 35;
  COLOR_MODE_RGB_WHITE = 39;
  COLOR_MODE_RGB_COLOR_TEMPERATURE = 47;
  COLOR_MODE_RGB_COLD_WARM_WHITE = 51;
}
message ListEntitiesLightResponse {
  option (id) = 15;
  option (base_class) = "InfoResponseProtoMessage";
  option (source) = SOURCE_SERVER;
  option (ifdef) = "USE_LIGHT";

  string object_id = 1;
  fixed32 key = 2;
  string name = 3;
  reserved 4; // Deprecated: was string unique_id

  repeated ColorMode supported_color_modes = 12;
  // next four supports_* are for legacy clients, newer clients should use color modes
  bool legacy_supports_brightness = 5 [deprecated=true];
  bool legacy_supports_rgb = 6 [deprecated=true];
  bool legacy_supports_white_value = 7 [deprecated=true];
  bool legacy_supports_color_temperature = 8 [deprecated=true];
  float min_mireds = 9;
  float max_mireds = 10;
  repeated string effects = 11;
  bool disabled_by_default = 13;
  string icon = 14 [(field_ifdef) = "USE_ENTITY_ICON"];
  EntityCategory entity_category = 15;
  uint32 device_id = 16 [(field_ifdef) = "USE_DEVICES"];
}
message LightStateResponse {
  option (id) = 24;
  option (base_class) = "StateResponseProtoMessage";
  option (source) = SOURCE_SERVER;
  option (ifdef) = "USE_LIGHT";
  option (no_delay) = true;

  fixed32 key = 1;
  bool state = 2;
  float brightness = 3;
  ColorMode color_mode = 11;
  float color_brightness = 10;
  float red = 4;
  float green = 5;
  float blue = 6;
  float white = 7;
  float color_temperature = 8;
  float cold_white = 12;
  float warm_white = 13;
  string effect = 9;
  uint32 device_id = 14;
}
message LightCommandRequest {
  option (id) = 32;
  option (source) = SOURCE_CLIENT;
  option (ifdef) = "USE_LIGHT";
  option (no_delay) = true;
  option (base_class) = "CommandProtoMessage";

  fixed32 key = 1;
  bool has_state = 2;
  bool state = 3;
  bool has_brightness = 4;
  float brightness = 5;
  bool has_color_mode = 22;
  ColorMode color_mode = 23;
  bool has_color_brightness = 20;
  float color_brightness = 21;
  bool has_rgb = 6;
  float red = 7;
  float green = 8;
  float blue = 9;
  bool has_white = 10;
  float white = 11;
  bool has_color_temperature = 12;
  float color_temperature = 13;
  bool has_cold_white = 24;
  float cold_white = 25;
  bool has_warm_white = 26;
  float warm_white = 27;
  bool has_transition_length = 14;
  uint32 transition_length = 15;
  bool has_flash_length = 16;
  uint32 flash_length = 17;
  bool has_effect = 18;
  string effect = 19;
  uint32 device_id = 28;
}

// ==================== SENSOR ====================
enum SensorStateClass {
  STATE_CLASS_NONE = 0;
  STATE_CLASS_MEASUREMENT = 1;
  STATE_CLASS_TOTAL_INCREASING = 2;
  STATE_CLASS_TOTAL = 3;
}

enum SensorLastResetType {
  LAST_RESET_NONE = 0;
  LAST_RESET_NEVER = 1;
  LAST_RESET_AUTO = 2;
}

message ListEntitiesSensorResponse {
  option (id) = 16;
  option (base_class) = "InfoResponseProtoMessage";
  option (source) = SOURCE_SERVER;
  option (ifdef) = "USE_SENSOR";

  string object_id = 1;
  fixed32 key = 2;
  string name = 3;
  reserved 4; // Deprecated: was string unique_id

  string icon = 5 [(field_ifdef) = "USE_ENTITY_ICON"];
  string unit_of_measurement = 6;
  int32 accuracy_decimals = 7;
  bool force_update = 8;
  string device_class = 9;
  SensorStateClass state_class = 10;
  // Last reset type removed in 2021.9.0
  SensorLastResetType legacy_last_reset_type = 11;
  bool disabled_by_default = 12;
  EntityCategory entity_category = 13;
  uint32 device_id = 14;
}
message SensorStateResponse {
  option (id) = 25;
  option (base_class) = "StateResponseProtoMessage";
  option (source) = SOURCE_SERVER;
  option (ifdef) = "USE_SENSOR";
  option (no_delay) = true;

  fixed32 key = 1;
  float state = 2;
  // If the sensor does not have a valid state yet.
  // Equivalent to `!obj->has_state()` - inverse logic to make state packets smaller
  bool missing_state = 3;
  uint32 device_id = 4;
}

// ==================== SWITCH ====================
message ListEntitiesSwitchResponse {
  option (id) = 17;
  option (base_class) = "InfoResponseProtoMessage";
  option (source) = SOURCE_SERVER;
  option (ifdef) = "USE_SWITCH";

  string object_id = 1;
  fixed32 key = 2;
  string name = 3;
  reserved 4; // Deprecated: was string unique_id

  string icon = 5 [(field_ifdef) = "USE_ENTITY_ICON"];
  bool assumed_state = 6;
  bool disabled_by_default = 7;
  EntityCategory entity_category = 8;
  string device_class = 9;
  uint32 device_id = 10 [(field_ifdef) = "USE_DEVICES"];
}
message SwitchStateResponse {
  option (id) = 26;
  option (base_class) = "StateResponseProtoMessage";
  option (source) = SOURCE_SERVER;
  option (ifdef) = "USE_SWITCH";
  option (no_delay) = true;

  fixed32 key = 1;
  bool state = 2;
  uint32 device_id = 3;
}
message SwitchCommandRequest {
  option (id) = 33;
  option (source) = SOURCE_CLIENT;
  option (ifdef) = "USE_SWITCH";
  option (no_delay) = true;
  option (base_class) = "CommandProtoMessage";

  fixed32 key = 1;
  bool state = 2;
  uint32 device_id = 3;
}

// ==================== TEXT SENSOR ====================
message ListEntitiesTextSensorResponse {
  option (id) = 18;
  option (base_class) = "InfoResponseProtoMessage";
  option (source) = SOURCE_SERVER;
  option (ifdef) = "USE_TEXT_SENSOR";

  string object_id = 1;
  fixed32 key = 2;
  string name = 3;
  reserved 4; // Deprecated: was string unique_id

  string icon = 5 [(field_ifdef) = "USE_ENTITY_ICON"];
  bool disabled_by_default = 6;
  EntityCategory entity_category = 7;
  string device_class = 8;
  uint32 device_id = 9 [(field_ifdef) = "USE_DEVICES"];
}
message TextSensorStateResponse {
  option (id) = 27;
  option (base_class) = "StateResponseProtoMessage";
  option (source) = SOURCE_SERVER;
  option (ifdef) = "USE_TEXT_SENSOR";
  option (no_delay) = true;

  fixed32 key = 1;
  string state = 2;
  // If the text sensor does not have a valid state yet.
  // Equivalent to `!obj->has_state()` - inverse logic to make state packets smaller
  bool missing_state = 3;
  uint32 device_id = 4;
}

// ==================== SUBSCRIBE LOGS ====================
enum LogLevel {
  LOG_LEVEL_NONE = 0;
  LOG_LEVEL_ERROR = 1;
  LOG_LEVEL_WARN = 2;
  LOG_LEVEL_INFO = 3;
  LOG_LEVEL_CONFIG = 4;
  LOG_LEVEL_DEBUG = 5;
  LOG_LEVEL_VERBOSE = 6;
  LOG_LEVEL_VERY_VERBOSE = 7;
}
message SubscribeLogsRequest {
  option (id) = 28;
  option (source) = SOURCE_CLIENT;
  LogLevel level = 1;
  bool dump_config = 2;
}
message SubscribeLogsResponse {
  option (id) = 29;
  option (source) = SOURCE_SERVER;
  option (log) = false;
  option (no_delay) = false;

  LogLevel level = 1;
  bytes message = 3;
  bool send_failed = 4;
}

// ==================== NOISE ENCRYPTION ====================
message NoiseEncryptionSetKeyRequest {
  option (id) = 124;
  option (source) = SOURCE_CLIENT;
  option (ifdef) = "USE_API_NOISE";

  bytes key = 1;
}

message NoiseEncryptionSetKeyResponse {
  option (id) = 125;
  option (source) = SOURCE_SERVER;
  option (ifdef) = "USE_API_NOISE";

  bool success = 1;
}

// ==================== HOMEASSISTANT.SERVICE ====================
message SubscribeHomeassistantServicesRequest {
  option (id) = 34;
  option (source) = SOURCE_CLIENT;
}

message HomeassistantServiceMap {
  string key = 1;
  string value = 2;
}

message HomeassistantServiceResponse {
  option (id) = 35;
  option (source) = SOURCE_SERVER;
  option (no_delay) = true;

  string service = 1;
  repeated HomeassistantServiceMap data = 2;
  repeated HomeassistantServiceMap data_template = 3;
  repeated HomeassistantServiceMap variables = 4;
  bool is_event = 5;
}

// ==================== IMPORT HOME ASSISTANT STATES ====================
// 1. Client sends SubscribeHomeAssistantStatesRequest
// 2. Server responds with zero or more SubscribeHomeAssistantStateResponse (async)
// 3. Client sends HomeAssistantStateResponse for state changes.
message SubscribeHomeAssistantStatesRequest {
  option (id) = 38;
  option (source) = SOURCE_CLIENT;
}

message SubscribeHomeAssistantStateResponse {
  option (id) = 39;
  option (source) = SOURCE_SERVER;
  string entity_id = 1;
  string attribute = 2;
  bool once = 3;
}

message HomeAssistantStateResponse {
  option (id) = 40;
  option (source) = SOURCE_CLIENT;
  option (no_delay) = true;

  string entity_id = 1;
  string state = 2;
  string attribute = 3;
}

// ==================== IMPORT TIME ====================
message GetTimeRequest {
  option (id) = 36;
  option (source) = SOURCE_BOTH;
}

message GetTimeResponse {
  option (id) = 37;
  option (source) = SOURCE_BOTH;
  option (no_delay) = true;

  fixed32 epoch_seconds = 1;
}

// ==================== USER-DEFINES SERVICES ====================
enum ServiceArgType {
  SERVICE_ARG_TYPE_BOOL = 0;
  SERVICE_ARG_TYPE_INT = 1;
  SERVICE_ARG_TYPE_FLOAT = 2;
  SERVICE_ARG_TYPE_STRING = 3;
  SERVICE_ARG_TYPE_BOOL_ARRAY = 4;
  SERVICE_ARG_TYPE_INT_ARRAY = 5;
  SERVICE_ARG_TYPE_FLOAT_ARRAY = 6;
  SERVICE_ARG_TYPE_STRING_ARRAY = 7;
}
message ListEntitiesServicesArgument {
  option (ifdef) = "USE_API_SERVICES";
  string name = 1;
  ServiceArgType type = 2;
}
message ListEntitiesServicesResponse {
  option (id) = 41;
  option (source) = SOURCE_SERVER;
  option (ifdef) = "USE_API_SERVICES";

  string name = 1;
  fixed32 key = 2;
  repeated ListEntitiesServicesArgument args = 3;
}
message ExecuteServiceArgument {
  option (ifdef) = "USE_API_SERVICES";
  bool bool_ = 1;
  int32 legacy_int = 2;
  float float_ = 3;
  string string_ = 4;
  // ESPHome 1.14 (api v1.3) make int a signed value
  sint32 int_ = 5;
  repeated bool bool_array = 6 [packed=false];
  repeated sint32 int_array = 7 [packed=false];
  repeated float float_array = 8 [packed=false];
  repeated string string_array = 9;
}
message ExecuteServiceRequest {
  option (id) = 42;
  option (source) = SOURCE_CLIENT;
  option (no_delay) = true;
  option (ifdef) = "USE_API_SERVICES";

  fixed32 key = 1;
  repeated ExecuteServiceArgument args = 2;
}

// ==================== CAMERA ====================
message ListEntitiesCameraResponse {
  option (id) = 43;
  option (base_class) = "InfoResponseProtoMessage";
  option (source) = SOURCE_SERVER;
  option (ifdef) = "USE_CAMERA";

  string object_id = 1;
  fixed32 key = 2;
  string name = 3;
  reserved 4; // Deprecated: was string unique_id
  bool disabled_by_default = 5;
  string icon = 6 [(field_ifdef) = "USE_ENTITY_ICON"];
  EntityCategory entity_category = 7;
  uint32 device_id = 8 [(field_ifdef) = "USE_DEVICES"];
}

message CameraImageResponse {
  option (id) = 44;
  option (base_class) = "StateResponseProtoMessage";
  option (source) = SOURCE_SERVER;
  option (ifdef) = "USE_CAMERA";

  fixed32 key = 1;
  bytes data = 2;
  bool done = 3;
  uint32 device_id = 4;
}
message CameraImageRequest {
  option (id) = 45;
  option (source) = SOURCE_CLIENT;
  option (ifdef) = "USE_CAMERA";
  option (no_delay) = true;

  bool single = 1;
  bool stream = 2;
}

// ==================== CLIMATE ====================
enum ClimateMode {
  CLIMATE_MODE_OFF = 0;
  CLIMATE_MODE_HEAT_COOL = 1;
  CLIMATE_MODE_COOL = 2;
  CLIMATE_MODE_HEAT = 3;
  CLIMATE_MODE_FAN_ONLY = 4;
  CLIMATE_MODE_DRY = 5;
  CLIMATE_MODE_AUTO = 6;
}
enum ClimateFanMode {
  CLIMATE_FAN_ON = 0;
  CLIMATE_FAN_OFF = 1;
  CLIMATE_FAN_AUTO = 2;
  CLIMATE_FAN_LOW = 3;
  CLIMATE_FAN_MEDIUM = 4;
  CLIMATE_FAN_HIGH = 5;
  CLIMATE_FAN_MIDDLE = 6;
  CLIMATE_FAN_FOCUS = 7;
  CLIMATE_FAN_DIFFUSE = 8;
  CLIMATE_FAN_QUIET = 9;
}
enum ClimateSwingMode {
  CLIMATE_SWING_OFF = 0;
  CLIMATE_SWING_BOTH = 1;
  CLIMATE_SWING_VERTICAL = 2;
  CLIMATE_SWING_HORIZONTAL = 3;
}
enum ClimateAction {
  CLIMATE_ACTION_OFF = 0;
  // values same as mode for readability
  CLIMATE_ACTION_COOLING = 2;
  CLIMATE_ACTION_HEATING = 3;
  CLIMATE_ACTION_IDLE = 4;
  CLIMATE_ACTION_DRYING = 5;
  CLIMATE_ACTION_FAN = 6;
}
enum ClimatePreset {
  CLIMATE_PRESET_NONE = 0;
  CLIMATE_PRESET_HOME = 1;
  CLIMATE_PRESET_AWAY = 2;
  CLIMATE_PRESET_BOOST = 3;
  CLIMATE_PRESET_COMFORT = 4;
  CLIMATE_PRESET_ECO = 5;
  CLIMATE_PRESET_SLEEP = 6;
  CLIMATE_PRESET_ACTIVITY = 7;
}
message ListEntitiesClimateResponse {
  option (id) = 46;
  option (base_class) = "InfoResponseProtoMessage";
  option (source) = SOURCE_SERVER;
  option (ifdef) = "USE_CLIMATE";

  string object_id = 1;
  fixed32 key = 2;
  string name = 3;
  reserved 4; // Deprecated: was string unique_id

  bool supports_current_temperature = 5;
  bool supports_two_point_target_temperature = 6;
  repeated ClimateMode supported_modes = 7;
  float visual_min_temperature = 8;
  float visual_max_temperature = 9;
  float visual_target_temperature_step = 10;
  // for older peer versions - in new system this
  // is if CLIMATE_PRESET_AWAY exists is supported_presets
  bool legacy_supports_away = 11;
  bool supports_action = 12;
  repeated ClimateFanMode supported_fan_modes = 13;
  repeated ClimateSwingMode supported_swing_modes = 14;
  repeated string supported_custom_fan_modes = 15;
  repeated ClimatePreset supported_presets = 16;
  repeated string supported_custom_presets = 17;
  bool disabled_by_default = 18;
  string icon = 19 [(field_ifdef) = "USE_ENTITY_ICON"];
  EntityCategory entity_category = 20;
  float visual_current_temperature_step = 21;
  bool supports_current_humidity = 22;
  bool supports_target_humidity = 23;
  float visual_min_humidity = 24;
  float visual_max_humidity = 25;
  uint32 device_id = 26 [(field_ifdef) = "USE_DEVICES"];
}
message ClimateStateResponse {
  option (id) = 47;
  option (base_class) = "StateResponseProtoMessage";
  option (source) = SOURCE_SERVER;
  option (ifdef) = "USE_CLIMATE";
  option (no_delay) = true;

  fixed32 key = 1;
  ClimateMode mode = 2;
  float current_temperature = 3;
  float target_temperature = 4;
  float target_temperature_low = 5;
  float target_temperature_high = 6;
  // For older peers, equal to preset == CLIMATE_PRESET_AWAY
  bool unused_legacy_away = 7;
  ClimateAction action = 8;
  ClimateFanMode fan_mode = 9;
  ClimateSwingMode swing_mode = 10;
  string custom_fan_mode = 11;
  ClimatePreset preset = 12;
  string custom_preset = 13;
  float current_humidity = 14;
  float target_humidity = 15;
  uint32 device_id = 16 [(field_ifdef) = "USE_DEVICES"];
}
message ClimateCommandRequest {
  option (id) = 48;
  option (source) = SOURCE_CLIENT;
  option (ifdef) = "USE_CLIMATE";
  option (no_delay) = true;
  option (base_class) = "CommandProtoMessage";

  fixed32 key = 1;
  bool has_mode = 2;
  ClimateMode mode = 3;
  bool has_target_temperature = 4;
  float target_temperature = 5;
  bool has_target_temperature_low = 6;
  float target_temperature_low = 7;
  bool has_target_temperature_high = 8;
  float target_temperature_high = 9;
  // legacy, for older peers, newer ones should use CLIMATE_PRESET_AWAY in preset
  bool unused_has_legacy_away = 10;
  bool unused_legacy_away = 11;
  bool has_fan_mode = 12;
  ClimateFanMode fan_mode = 13;
  bool has_swing_mode = 14;
  ClimateSwingMode swing_mode = 15;
  bool has_custom_fan_mode = 16;
  string custom_fan_mode = 17;
  bool has_preset = 18;
  ClimatePreset preset = 19;
  bool has_custom_preset = 20;
  string custom_preset = 21;
  bool has_target_humidity = 22;
  float target_humidity = 23;
  uint32 device_id = 24;
}

// ==================== NUMBER ====================
enum NumberMode {
  NUMBER_MODE_AUTO = 0;
  NUMBER_MODE_BOX = 1;
  NUMBER_MODE_SLIDER = 2;
}
message ListEntitiesNumberResponse {
  option (id) = 49;
  option (base_class) = "InfoResponseProtoMessage";
  option (source) = SOURCE_SERVER;
  option (ifdef) = "USE_NUMBER";

  string object_id = 1;
  fixed32 key = 2;
  string name = 3;
  reserved 4; // Deprecated: was string unique_id

  string icon = 5 [(field_ifdef) = "USE_ENTITY_ICON"];
  float min_value = 6;
  float max_value = 7;
  float step = 8;
  bool disabled_by_default = 9;
  EntityCategory entity_category = 10;
  string unit_of_measurement = 11;
  NumberMode mode = 12;
  string device_class = 13;
  uint32 device_id = 14;
}
message NumberStateResponse {
  option (id) = 50;
  option (base_class) = "StateResponseProtoMessage";
  option (source) = SOURCE_SERVER;
  option (ifdef) = "USE_NUMBER";
  option (no_delay) = true;

  fixed32 key = 1;
  float state = 2;
  // If the number does not have a valid state yet.
  // Equivalent to `!obj->has_state()` - inverse logic to make state packets smaller
  bool missing_state = 3;
  uint32 device_id = 4;
}
message NumberCommandRequest {
  option (id) = 51;
  option (source) = SOURCE_CLIENT;
  option (ifdef) = "USE_NUMBER";
  option (no_delay) = true;
  option (base_class) = "CommandProtoMessage";

  fixed32 key = 1;
  float state = 2;
  uint32 device_id = 3;
}

// ==================== SELECT ====================
message ListEntitiesSelectResponse {
  option (id) = 52;
  option (base_class) = "InfoResponseProtoMessage";
  option (source) = SOURCE_SERVER;
  option (ifdef) = "USE_SELECT";

  string object_id = 1;
  fixed32 key = 2;
  string name = 3;
  reserved 4; // Deprecated: was string unique_id

  string icon = 5 [(field_ifdef) = "USE_ENTITY_ICON"];
  repeated string options = 6;
  bool disabled_by_default = 7;
  EntityCategory entity_category = 8;
  uint32 device_id = 9 [(field_ifdef) = "USE_DEVICES"];
}
message SelectStateResponse {
  option (id) = 53;
  option (base_class) = "StateResponseProtoMessage";
  option (source) = SOURCE_SERVER;
  option (ifdef) = "USE_SELECT";
  option (no_delay) = true;

  fixed32 key = 1;
  string state = 2;
  // If the select does not have a valid state yet.
  // Equivalent to `!obj->has_state()` - inverse logic to make state packets smaller
  bool missing_state = 3;
  uint32 device_id = 4;
}
message SelectCommandRequest {
  option (id) = 54;
  option (source) = SOURCE_CLIENT;
  option (ifdef) = "USE_SELECT";
  option (no_delay) = true;
  option (base_class) = "CommandProtoMessage";

  fixed32 key = 1;
  string state = 2;
  uint32 device_id = 3;
}

// ==================== SIREN ====================
message ListEntitiesSirenResponse {
  option (id) = 55;
  option (base_class) = "InfoResponseProtoMessage";
  option (source) = SOURCE_SERVER;
  option (ifdef) = "USE_SIREN";

  string object_id = 1;
  fixed32 key = 2;
  string name = 3;
  reserved 4; // Deprecated: was string unique_id

  string icon = 5 [(field_ifdef) = "USE_ENTITY_ICON"];
  bool disabled_by_default = 6;
  repeated string tones = 7;
  bool supports_duration = 8;
  bool supports_volume = 9;
  EntityCategory entity_category = 10;
  uint32 device_id = 11 [(field_ifdef) = "USE_DEVICES"];
}
message SirenStateResponse {
  option (id) = 56;
  option (base_class) = "StateResponseProtoMessage";
  option (source) = SOURCE_SERVER;
  option (ifdef) = "USE_SIREN";
  option (no_delay) = true;

  fixed32 key = 1;
  bool state = 2;
  uint32 device_id = 3;
}
message SirenCommandRequest {
  option (id) = 57;
  option (source) = SOURCE_CLIENT;
  option (ifdef) = "USE_SIREN";
  option (no_delay) = true;
  option (base_class) = "CommandProtoMessage";

  fixed32 key = 1;
  bool has_state = 2;
  bool state = 3;
  bool has_tone = 4;
  string tone = 5;
  bool has_duration = 6;
  uint32 duration = 7;
  bool has_volume = 8;
  float volume = 9;
  uint32 device_id = 10 [(field_ifdef) = "USE_DEVICES"];
}

// ==================== LOCK ====================
enum LockState {
  LOCK_STATE_NONE = 0;
  LOCK_STATE_LOCKED = 1;
  LOCK_STATE_UNLOCKED = 2;
  LOCK_STATE_JAMMED = 3;
  LOCK_STATE_LOCKING = 4;
  LOCK_STATE_UNLOCKING = 5;
}
enum LockCommand  {
  LOCK_UNLOCK = 0;
  LOCK_LOCK = 1;
  LOCK_OPEN = 2;
}
message ListEntitiesLockResponse {
  option (id) = 58;
  option (base_class) = "InfoResponseProtoMessage";
  option (source) = SOURCE_SERVER;
  option (ifdef) = "USE_LOCK";

  string object_id = 1;
  fixed32 key = 2;
  string name = 3;
  reserved 4; // Deprecated: was string unique_id

  string icon = 5 [(field_ifdef) = "USE_ENTITY_ICON"];
  bool disabled_by_default = 6;
  EntityCategory entity_category = 7;
  bool assumed_state = 8;

  bool supports_open = 9;
  bool requires_code = 10;

  // Not yet implemented:
  string code_format = 11;
  uint32 device_id = 12 [(field_ifdef) = "USE_DEVICES"];
}
message LockStateResponse {
  option (id) = 59;
  option (base_class) = "StateResponseProtoMessage";
  option (source) = SOURCE_SERVER;
  option (ifdef) = "USE_LOCK";
  option (no_delay) = true;
  fixed32 key = 1;
  LockState state = 2;
  uint32 device_id = 3;
}
message LockCommandRequest {
  option (id) = 60;
  option (source) = SOURCE_CLIENT;
  option (ifdef) = "USE_LOCK";
  option (no_delay) = true;
  option (base_class) = "CommandProtoMessage";
  fixed32 key = 1;
  LockCommand command = 2;

  // Not yet implemented:
  bool has_code = 3;
  string code = 4;
  uint32 device_id = 5;
}

// ==================== BUTTON ====================
message ListEntitiesButtonResponse {
  option (id) = 61;
  option (base_class) = "InfoResponseProtoMessage";
  option (source) = SOURCE_SERVER;
  option (ifdef) = "USE_BUTTON";

  string object_id = 1;
  fixed32 key = 2;
  string name = 3;
  reserved 4; // Deprecated: was string unique_id

  string icon = 5 [(field_ifdef) = "USE_ENTITY_ICON"];
  bool disabled_by_default = 6;
  EntityCategory entity_category = 7;
  string device_class = 8;
  uint32 device_id = 9 [(field_ifdef) = "USE_DEVICES"];
}
message ButtonCommandRequest {
  option (id) = 62;
  option (source) = SOURCE_CLIENT;
  option (ifdef) = "USE_BUTTON";
  option (no_delay) = true;
  option (base_class) = "CommandProtoMessage";

  fixed32 key = 1;
  uint32 device_id = 2;
}

// ==================== MEDIA PLAYER ====================
enum MediaPlayerState {
  MEDIA_PLAYER_STATE_NONE = 0;
  MEDIA_PLAYER_STATE_IDLE = 1;
  MEDIA_PLAYER_STATE_PLAYING = 2;
  MEDIA_PLAYER_STATE_PAUSED = 3;
}
enum MediaPlayerCommand {
  MEDIA_PLAYER_COMMAND_PLAY = 0;
  MEDIA_PLAYER_COMMAND_PAUSE = 1;
  MEDIA_PLAYER_COMMAND_STOP = 2;
  MEDIA_PLAYER_COMMAND_MUTE = 3;
  MEDIA_PLAYER_COMMAND_UNMUTE = 4;
}
enum MediaPlayerFormatPurpose {
  MEDIA_PLAYER_FORMAT_PURPOSE_DEFAULT = 0;
  MEDIA_PLAYER_FORMAT_PURPOSE_ANNOUNCEMENT = 1;
}
message MediaPlayerSupportedFormat {
  option (ifdef) = "USE_MEDIA_PLAYER";

  string format = 1;
  uint32 sample_rate = 2;
  uint32 num_channels = 3;
  MediaPlayerFormatPurpose purpose = 4;
  uint32 sample_bytes = 5;
}
message ListEntitiesMediaPlayerResponse {
  option (id) = 63;
  option (base_class) = "InfoResponseProtoMessage";
  option (source) = SOURCE_SERVER;
  option (ifdef) = "USE_MEDIA_PLAYER";

  string object_id = 1;
  fixed32 key = 2;
  string name = 3;
  reserved 4; // Deprecated: was string unique_id

  string icon = 5 [(field_ifdef) = "USE_ENTITY_ICON"];
  bool disabled_by_default = 6;
  EntityCategory entity_category = 7;

  bool supports_pause = 8;

  repeated MediaPlayerSupportedFormat supported_formats = 9;

  uint32 device_id = 10 [(field_ifdef) = "USE_DEVICES"];
}
message MediaPlayerStateResponse {
  option (id) = 64;
  option (base_class) = "StateResponseProtoMessage";
  option (source) = SOURCE_SERVER;
  option (ifdef) = "USE_MEDIA_PLAYER";
  option (no_delay) = true;
  fixed32 key = 1;
  MediaPlayerState state = 2;
  float volume = 3;
  bool muted = 4;
  uint32 device_id = 5;
}
message MediaPlayerCommandRequest {
  option (id) = 65;
  option (source) = SOURCE_CLIENT;
  option (ifdef) = "USE_MEDIA_PLAYER";
  option (no_delay) = true;
  option (base_class) = "CommandProtoMessage";

  fixed32 key = 1;

  bool has_command = 2;
  MediaPlayerCommand command = 3;

  bool has_volume = 4;
  float volume = 5;

  bool has_media_url = 6;
  string media_url = 7;

  bool has_announcement = 8;
  bool announcement = 9;
  uint32 device_id = 10 [(field_ifdef) = "USE_DEVICES"];
}

// ==================== BLUETOOTH ====================
message SubscribeBluetoothLEAdvertisementsRequest {
  option (id) = 66;
  option (source) = SOURCE_CLIENT;
  option (ifdef) = "USE_BLUETOOTH_PROXY";

  uint32 flags = 1;
}

message BluetoothServiceData {
  string uuid = 1;
  repeated uint32 legacy_data = 2 [deprecated = true];  // Removed in api version 1.7
  bytes data = 3;  // Added in api version 1.7
}
message BluetoothLEAdvertisementResponse {
  option (id) = 67;
  option (source) = SOURCE_SERVER;
  option (ifdef) = "USE_BLUETOOTH_PROXY";
  option (no_delay) = true;

  uint64 address = 1;
  bytes name = 2;
  sint32 rssi = 3;

  repeated string service_uuids = 4;
  repeated BluetoothServiceData service_data = 5;
  repeated BluetoothServiceData manufacturer_data = 6;

  uint32 address_type = 7;
}

message BluetoothLERawAdvertisement {
  uint64 address = 1;
  sint32 rssi = 2;
  uint32 address_type = 3;

  bytes data = 4;
}

message BluetoothLERawAdvertisementsResponse {
  option (id) = 93;
  option (source) = SOURCE_SERVER;
  option (ifdef) = "USE_BLUETOOTH_PROXY";
  option (no_delay) = true;

  repeated BluetoothLERawAdvertisement advertisements = 1;
}

enum BluetoothDeviceRequestType {
  BLUETOOTH_DEVICE_REQUEST_TYPE_CONNECT = 0;
  BLUETOOTH_DEVICE_REQUEST_TYPE_DISCONNECT = 1;
  BLUETOOTH_DEVICE_REQUEST_TYPE_PAIR = 2;
  BLUETOOTH_DEVICE_REQUEST_TYPE_UNPAIR = 3;
  BLUETOOTH_DEVICE_REQUEST_TYPE_CONNECT_V3_WITH_CACHE = 4;
  BLUETOOTH_DEVICE_REQUEST_TYPE_CONNECT_V3_WITHOUT_CACHE = 5;
  BLUETOOTH_DEVICE_REQUEST_TYPE_CLEAR_CACHE = 6;
}

message BluetoothDeviceRequest {
  option (id) = 68;
  option (source) = SOURCE_CLIENT;
  option (ifdef) = "USE_BLUETOOTH_PROXY";

  uint64 address = 1;
  BluetoothDeviceRequestType request_type = 2;
  bool has_address_type = 3;
  uint32 address_type = 4;
}

message BluetoothDeviceConnectionResponse {
  option (id) = 69;
  option (source) = SOURCE_SERVER;
  option (ifdef) = "USE_BLUETOOTH_PROXY";

  uint64 address = 1;
  bool connected = 2;
  uint32 mtu = 3;
  int32 error = 4;
}

message BluetoothGATTGetServicesRequest {
  option (id) = 70;
  option (source) = SOURCE_CLIENT;
  option (ifdef) = "USE_BLUETOOTH_PROXY";

  uint64 address = 1;
}

message BluetoothGATTDescriptor {
  repeated uint64 uuid = 1;
  uint32 handle = 2;
}

message BluetoothGATTCharacteristic {
  repeated uint64 uuid = 1;
  uint32 handle = 2;
  uint32 properties = 3;
  repeated BluetoothGATTDescriptor descriptors = 4;
}

message BluetoothGATTService {
  repeated uint64 uuid = 1;
  uint32 handle = 2;
  repeated BluetoothGATTCharacteristic characteristics = 3;
}

message BluetoothGATTGetServicesResponse {
  option (id) = 71;
  option (source) = SOURCE_SERVER;
  option (ifdef) = "USE_BLUETOOTH_PROXY";

  uint64 address = 1;
  repeated BluetoothGATTService services = 2;
}

message BluetoothGATTGetServicesDoneResponse {
  option (id) = 72;
  option (source) = SOURCE_SERVER;
  option (ifdef) = "USE_BLUETOOTH_PROXY";

  uint64 address = 1;
}

message BluetoothGATTReadRequest {
  option (id) = 73;
  option (source) = SOURCE_CLIENT;
  option (ifdef) = "USE_BLUETOOTH_PROXY";

  uint64 address = 1;
  uint32 handle = 2;
}

message BluetoothGATTReadResponse {
  option (id) = 74;
  option (source) = SOURCE_SERVER;
  option (ifdef) = "USE_BLUETOOTH_PROXY";

  uint64 address = 1;
  uint32 handle = 2;

  bytes data = 3;

}

message BluetoothGATTWriteRequest {
  option (id) = 75;
  option (source) = SOURCE_CLIENT;
  option (ifdef) = "USE_BLUETOOTH_PROXY";

  uint64 address = 1;
  uint32 handle = 2;
  bool response = 3;

  bytes data = 4;
}

message BluetoothGATTReadDescriptorRequest {
  option (id) = 76;
  option (source) = SOURCE_CLIENT;
  option (ifdef) = "USE_BLUETOOTH_PROXY";

  uint64 address = 1;
  uint32 handle = 2;
}

message BluetoothGATTWriteDescriptorRequest {
  option (id) = 77;
  option (source) = SOURCE_CLIENT;
  option (ifdef) = "USE_BLUETOOTH_PROXY";

  uint64 address = 1;
  uint32 handle = 2;

  bytes data = 3;
}

message BluetoothGATTNotifyRequest {
  option (id) = 78;
  option (source) = SOURCE_CLIENT;
  option (ifdef) = "USE_BLUETOOTH_PROXY";

  uint64 address = 1;
  uint32 handle = 2;
  bool enable = 3;
}

message BluetoothGATTNotifyDataResponse {
  option (id) = 79;
  option (source) = SOURCE_SERVER;
  option (ifdef) = "USE_BLUETOOTH_PROXY";

  uint64 address = 1;
  uint32 handle = 2;

  bytes data = 3;
}

message SubscribeBluetoothConnectionsFreeRequest {
  option (id) = 80;
  option (source) = SOURCE_CLIENT;
  option (ifdef) = "USE_BLUETOOTH_PROXY";
}

message BluetoothConnectionsFreeResponse {
  option (id) = 81;
  option (source) = SOURCE_SERVER;
  option (ifdef) = "USE_BLUETOOTH_PROXY";

  uint32 free = 1;
  uint32 limit = 2;
  repeated uint64 allocated = 3;
}

message BluetoothGATTErrorResponse {
  option (id) = 82;
  option (source) = SOURCE_SERVER;
  option (ifdef) = "USE_BLUETOOTH_PROXY";

  uint64 address = 1;
  uint32 handle = 2;
  int32 error = 3;
}

message BluetoothGATTWriteResponse {
  option (id) = 83;
  option (source) = SOURCE_SERVER;
  option (ifdef) = "USE_BLUETOOTH_PROXY";

  uint64 address = 1;
  uint32 handle = 2;
}

message BluetoothGATTNotifyResponse {
  option (id) = 84;
  option (source) = SOURCE_SERVER;
  option (ifdef) = "USE_BLUETOOTH_PROXY";

  uint64 address = 1;
  uint32 handle = 2;
}

message BluetoothDevicePairingResponse {
  option (id) = 85;
  option (source) = SOURCE_SERVER;
  option (ifdef) = "USE_BLUETOOTH_PROXY";

  uint64 address = 1;
  bool paired = 2;
  int32 error = 3;
}

message BluetoothDeviceUnpairingResponse {
  option (id) = 86;
  option (source) = SOURCE_SERVER;
  option (ifdef) = "USE_BLUETOOTH_PROXY";

  uint64 address = 1;
  bool success = 2;
  int32 error = 3;
}

message UnsubscribeBluetoothLEAdvertisementsRequest {
  option (id) = 87;
  option (source) = SOURCE_CLIENT;
  option (ifdef) = "USE_BLUETOOTH_PROXY";
}

message BluetoothDeviceClearCacheResponse {
  option (id) = 88;
  option (source) = SOURCE_SERVER;
  option (ifdef) = "USE_BLUETOOTH_PROXY";

  uint64 address = 1;
  bool success = 2;
  int32 error = 3;
}

enum BluetoothScannerState {
  BLUETOOTH_SCANNER_STATE_IDLE = 0;
  BLUETOOTH_SCANNER_STATE_STARTING = 1;
  BLUETOOTH_SCANNER_STATE_RUNNING = 2;
  BLUETOOTH_SCANNER_STATE_FAILED = 3;
  BLUETOOTH_SCANNER_STATE_STOPPING = 4;
  BLUETOOTH_SCANNER_STATE_STOPPED = 5;
}

enum BluetoothScannerMode {
  BLUETOOTH_SCANNER_MODE_PASSIVE = 0;
  BLUETOOTH_SCANNER_MODE_ACTIVE = 1;
}

message BluetoothScannerStateResponse {
  option(id) = 126;
  option(source) = SOURCE_SERVER;
  option(ifdef) = "USE_BLUETOOTH_PROXY";

  BluetoothScannerState state = 1;
  BluetoothScannerMode mode = 2;
}

message BluetoothScannerSetModeRequest {
  option(id) = 127;
  option(source) = SOURCE_CLIENT;
  option(ifdef) = "USE_BLUETOOTH_PROXY";

  BluetoothScannerMode mode = 1;
}

// ==================== VOICE ASSISTANT ====================
enum VoiceAssistantSubscribeFlag {
  VOICE_ASSISTANT_SUBSCRIBE_NONE = 0;
  VOICE_ASSISTANT_SUBSCRIBE_API_AUDIO = 1;
}

message SubscribeVoiceAssistantRequest {
  option (id) = 89;
  option (source) = SOURCE_CLIENT;
  option (ifdef) = "USE_VOICE_ASSISTANT";

  bool subscribe = 1;
  uint32 flags = 2;
}

enum VoiceAssistantRequestFlag {
  VOICE_ASSISTANT_REQUEST_NONE = 0;
  VOICE_ASSISTANT_REQUEST_USE_VAD = 1;
  VOICE_ASSISTANT_REQUEST_USE_WAKE_WORD = 2;
}

message VoiceAssistantAudioSettings {
  uint32 noise_suppression_level = 1;
  uint32 auto_gain = 2;
  float volume_multiplier = 3;
}

message VoiceAssistantRequest {
  option (id) = 90;
  option (source) = SOURCE_SERVER;
  option (ifdef) = "USE_VOICE_ASSISTANT";

  bool start = 1;
  string conversation_id = 2;
  uint32 flags = 3;
  VoiceAssistantAudioSettings audio_settings = 4;
  string wake_word_phrase = 5;
}

message VoiceAssistantResponse {
  option (id) = 91;
  option (source) = SOURCE_CLIENT;
  option (ifdef) = "USE_VOICE_ASSISTANT";

  uint32 port = 1;
  bool error = 2;
}

enum VoiceAssistantEvent {
  VOICE_ASSISTANT_ERROR = 0;
  VOICE_ASSISTANT_RUN_START = 1;
  VOICE_ASSISTANT_RUN_END = 2;
  VOICE_ASSISTANT_STT_START = 3;
  VOICE_ASSISTANT_STT_END = 4;
  VOICE_ASSISTANT_INTENT_START = 5;
  VOICE_ASSISTANT_INTENT_END = 6;
  VOICE_ASSISTANT_TTS_START = 7;
  VOICE_ASSISTANT_TTS_END = 8;
  VOICE_ASSISTANT_WAKE_WORD_START = 9;
  VOICE_ASSISTANT_WAKE_WORD_END = 10;
  VOICE_ASSISTANT_STT_VAD_START = 11;
  VOICE_ASSISTANT_STT_VAD_END = 12;
  VOICE_ASSISTANT_TTS_STREAM_START = 98;
  VOICE_ASSISTANT_TTS_STREAM_END = 99;
  VOICE_ASSISTANT_INTENT_PROGRESS = 100;
}

message VoiceAssistantEventData {
  string name = 1;
  string value = 2;
}

message VoiceAssistantEventResponse {
  option (id) = 92;
  option (source) = SOURCE_CLIENT;
  option (ifdef) = "USE_VOICE_ASSISTANT";

  VoiceAssistantEvent event_type = 1;
  repeated VoiceAssistantEventData data = 2;
}

message VoiceAssistantAudio {
  option (id) = 106;
  option (source) = SOURCE_BOTH;
  option (ifdef) = "USE_VOICE_ASSISTANT";

  bytes data = 1;
  bool end = 2;
}

enum VoiceAssistantTimerEvent {
  VOICE_ASSISTANT_TIMER_STARTED = 0;
  VOICE_ASSISTANT_TIMER_UPDATED = 1;
  VOICE_ASSISTANT_TIMER_CANCELLED = 2;
  VOICE_ASSISTANT_TIMER_FINISHED = 3;
}

message VoiceAssistantTimerEventResponse {
  option (id) = 115;
  option (source) = SOURCE_CLIENT;
  option (ifdef) = "USE_VOICE_ASSISTANT";

  VoiceAssistantTimerEvent event_type = 1;
  string timer_id = 2;
  string name = 3;
  uint32 total_seconds = 4;
  uint32 seconds_left = 5;
  bool is_active = 6;
}

message VoiceAssistantAnnounceRequest {
  option (id) = 119;
  option (source) = SOURCE_CLIENT;
  option (ifdef) = "USE_VOICE_ASSISTANT";

  string media_id = 1;
  string text = 2;
  string preannounce_media_id = 3;
  bool start_conversation = 4;
}

message VoiceAssistantAnnounceFinished {
  option (id) = 120;
  option (source) = SOURCE_SERVER;
  option (ifdef) = "USE_VOICE_ASSISTANT";

  bool success = 1;
}

message VoiceAssistantWakeWord {
  string id = 1;
  string wake_word = 2;
  repeated string trained_languages = 3;
}

message VoiceAssistantConfigurationRequest {
  option (id) = 121;
  option (source) = SOURCE_CLIENT;
  option (ifdef) = "USE_VOICE_ASSISTANT";
}

message VoiceAssistantConfigurationResponse {
  option (id) = 122;
  option (source) = SOURCE_SERVER;
  option (ifdef) = "USE_VOICE_ASSISTANT";

  repeated VoiceAssistantWakeWord available_wake_words = 1;
  repeated string active_wake_words = 2;
  uint32 max_active_wake_words = 3;
}

message VoiceAssistantSetConfiguration {
  option (id) = 123;
  option (source) = SOURCE_CLIENT;
  option (ifdef) = "USE_VOICE_ASSISTANT";

  repeated string active_wake_words = 1;
}

// ==================== ALARM CONTROL PANEL ====================
enum AlarmControlPanelState {
  ALARM_STATE_DISARMED = 0;
  ALARM_STATE_ARMED_HOME = 1;
  ALARM_STATE_ARMED_AWAY = 2;
  ALARM_STATE_ARMED_NIGHT = 3;
  ALARM_STATE_ARMED_VACATION = 4;
  ALARM_STATE_ARMED_CUSTOM_BYPASS = 5;
  ALARM_STATE_PENDING = 6;
  ALARM_STATE_ARMING = 7;
  ALARM_STATE_DISARMING = 8;
  ALARM_STATE_TRIGGERED = 9;
}

enum AlarmControlPanelStateCommand {
  ALARM_CONTROL_PANEL_DISARM = 0;
  ALARM_CONTROL_PANEL_ARM_AWAY = 1;
  ALARM_CONTROL_PANEL_ARM_HOME = 2;
  ALARM_CONTROL_PANEL_ARM_NIGHT = 3;
  ALARM_CONTROL_PANEL_ARM_VACATION = 4;
  ALARM_CONTROL_PANEL_ARM_CUSTOM_BYPASS = 5;
  ALARM_CONTROL_PANEL_TRIGGER = 6;
}

message ListEntitiesAlarmControlPanelResponse {
  option (id) = 94;
  option (base_class) = "InfoResponseProtoMessage";
  option (source) = SOURCE_SERVER;
  option (ifdef) = "USE_ALARM_CONTROL_PANEL";

  string object_id = 1;
  fixed32 key = 2;
  string name = 3;
<<<<<<< HEAD
  reserved 4; // Deprecated: was string unique_id
  string icon = 5;
=======
  string unique_id = 4;
  string icon = 5 [(field_ifdef) = "USE_ENTITY_ICON"];
>>>>>>> ed97f786
  bool disabled_by_default = 6;
  EntityCategory entity_category = 7;
  uint32 supported_features = 8;
  bool requires_code = 9;
  bool requires_code_to_arm = 10;
  uint32 device_id = 11 [(field_ifdef) = "USE_DEVICES"];
}

message AlarmControlPanelStateResponse {
  option (id) = 95;
  option (base_class) = "StateResponseProtoMessage";
  option (source) = SOURCE_SERVER;
  option (ifdef) = "USE_ALARM_CONTROL_PANEL";
  option (no_delay) = true;
  fixed32 key = 1;
  AlarmControlPanelState state = 2;
  uint32 device_id = 3;
}

message AlarmControlPanelCommandRequest {
  option (id) = 96;
  option (source) = SOURCE_CLIENT;
  option (ifdef) = "USE_ALARM_CONTROL_PANEL";
  option (no_delay) = true;
  option (base_class) = "CommandProtoMessage";
  fixed32 key = 1;
  AlarmControlPanelStateCommand command = 2;
  string code = 3;
  uint32 device_id = 4;
}

// ===================== TEXT =====================
enum TextMode {
  TEXT_MODE_TEXT = 0;
  TEXT_MODE_PASSWORD = 1;
}
message ListEntitiesTextResponse {
  option (id) = 97;
  option (base_class) = "InfoResponseProtoMessage";
  option (source) = SOURCE_SERVER;
  option (ifdef) = "USE_TEXT";

  string object_id = 1;
  fixed32 key = 2;
  string name = 3;
<<<<<<< HEAD
  reserved 4; // Deprecated: was string unique_id
  string icon = 5;
=======
  string unique_id = 4;
  string icon = 5 [(field_ifdef) = "USE_ENTITY_ICON"];
>>>>>>> ed97f786
  bool disabled_by_default = 6;
  EntityCategory entity_category = 7;

  uint32 min_length = 8;
  uint32 max_length = 9;
  string pattern = 10;
  TextMode mode = 11;
  uint32 device_id = 12 [(field_ifdef) = "USE_DEVICES"];
}
message TextStateResponse {
  option (id) = 98;
  option (base_class) = "StateResponseProtoMessage";
  option (source) = SOURCE_SERVER;
  option (ifdef) = "USE_TEXT";
  option (no_delay) = true;

  fixed32 key = 1;
  string state = 2;
  // If the Text does not have a valid state yet.
  // Equivalent to `!obj->has_state()` - inverse logic to make state packets smaller
  bool missing_state = 3;
  uint32 device_id = 4;
}
message TextCommandRequest {
  option (id) = 99;
  option (source) = SOURCE_CLIENT;
  option (ifdef) = "USE_TEXT";
  option (no_delay) = true;
  option (base_class) = "CommandProtoMessage";

  fixed32 key = 1;
  string state = 2;
  uint32 device_id = 3;
}


// ==================== DATETIME DATE ====================
message ListEntitiesDateResponse {
  option (id) = 100;
  option (base_class) = "InfoResponseProtoMessage";
  option (source) = SOURCE_SERVER;
  option (ifdef) = "USE_DATETIME_DATE";

  string object_id = 1;
  fixed32 key = 2;
  string name = 3;
  reserved 4; // Deprecated: was string unique_id

  string icon = 5 [(field_ifdef) = "USE_ENTITY_ICON"];
  bool disabled_by_default = 6;
  EntityCategory entity_category = 7;
  uint32 device_id = 8 [(field_ifdef) = "USE_DEVICES"];
}
message DateStateResponse {
  option (id) = 101;
  option (base_class) = "StateResponseProtoMessage";
  option (source) = SOURCE_SERVER;
  option (ifdef) = "USE_DATETIME_DATE";
  option (no_delay) = true;

  fixed32 key = 1;
  // If the date does not have a valid state yet.
  // Equivalent to `!obj->has_state()` - inverse logic to make state packets smaller
  bool missing_state = 2;
  uint32 year = 3;
  uint32 month = 4;
  uint32 day = 5;
  uint32 device_id = 6;
}
message DateCommandRequest {
  option (id) = 102;
  option (source) = SOURCE_CLIENT;
  option (ifdef) = "USE_DATETIME_DATE";
  option (no_delay) = true;
  option (base_class) = "CommandProtoMessage";

  fixed32 key = 1;
  uint32 year = 2;
  uint32 month = 3;
  uint32 day = 4;
  uint32 device_id = 5;
}

// ==================== DATETIME TIME ====================
message ListEntitiesTimeResponse {
  option (id) = 103;
  option (base_class) = "InfoResponseProtoMessage";
  option (source) = SOURCE_SERVER;
  option (ifdef) = "USE_DATETIME_TIME";

  string object_id = 1;
  fixed32 key = 2;
  string name = 3;
  reserved 4; // Deprecated: was string unique_id

  string icon = 5 [(field_ifdef) = "USE_ENTITY_ICON"];
  bool disabled_by_default = 6;
  EntityCategory entity_category = 7;
  uint32 device_id = 8 [(field_ifdef) = "USE_DEVICES"];
}
message TimeStateResponse {
  option (id) = 104;
  option (base_class) = "StateResponseProtoMessage";
  option (source) = SOURCE_SERVER;
  option (ifdef) = "USE_DATETIME_TIME";
  option (no_delay) = true;

  fixed32 key = 1;
  // If the time does not have a valid state yet.
  // Equivalent to `!obj->has_state()` - inverse logic to make state packets smaller
  bool missing_state = 2;
  uint32 hour = 3;
  uint32 minute = 4;
  uint32 second = 5;
  uint32 device_id = 6;
}
message TimeCommandRequest {
  option (id) = 105;
  option (source) = SOURCE_CLIENT;
  option (ifdef) = "USE_DATETIME_TIME";
  option (no_delay) = true;
  option (base_class) = "CommandProtoMessage";

  fixed32 key = 1;
  uint32 hour = 2;
  uint32 minute = 3;
  uint32 second = 4;
  uint32 device_id = 5;
}

// ==================== EVENT ====================
message ListEntitiesEventResponse {
  option (id) = 107;
  option (base_class) = "InfoResponseProtoMessage";
  option (source) = SOURCE_SERVER;
  option (ifdef) = "USE_EVENT";

  string object_id = 1;
  fixed32 key = 2;
  string name = 3;
  reserved 4; // Deprecated: was string unique_id

  string icon = 5 [(field_ifdef) = "USE_ENTITY_ICON"];
  bool disabled_by_default = 6;
  EntityCategory entity_category = 7;
  string device_class = 8;

  repeated string event_types = 9;
  uint32 device_id = 10 [(field_ifdef) = "USE_DEVICES"];
}
message EventResponse {
  option (id) = 108;
  option (base_class) = "StateResponseProtoMessage";
  option (source) = SOURCE_SERVER;
  option (ifdef) = "USE_EVENT";

  fixed32 key = 1;
  string event_type = 2;
  uint32 device_id = 3;
}

// ==================== VALVE ====================
message ListEntitiesValveResponse {
  option (id) = 109;
  option (base_class) = "InfoResponseProtoMessage";
  option (source) = SOURCE_SERVER;
  option (ifdef) = "USE_VALVE";

  string object_id = 1;
  fixed32 key = 2;
  string name = 3;
  reserved 4; // Deprecated: was string unique_id

  string icon = 5 [(field_ifdef) = "USE_ENTITY_ICON"];
  bool disabled_by_default = 6;
  EntityCategory entity_category = 7;
  string device_class = 8;

  bool assumed_state = 9;
  bool supports_position = 10;
  bool supports_stop = 11;
  uint32 device_id = 12 [(field_ifdef) = "USE_DEVICES"];
}

enum ValveOperation {
  VALVE_OPERATION_IDLE = 0;
  VALVE_OPERATION_IS_OPENING = 1;
  VALVE_OPERATION_IS_CLOSING = 2;
}
message ValveStateResponse {
  option (id) = 110;
  option (base_class) = "StateResponseProtoMessage";
  option (source) = SOURCE_SERVER;
  option (ifdef) = "USE_VALVE";
  option (no_delay) = true;

  fixed32 key = 1;
  float position = 2;
  ValveOperation current_operation = 3;
  uint32 device_id = 4;
}

message ValveCommandRequest {
  option (id) = 111;
  option (source) = SOURCE_CLIENT;
  option (ifdef) = "USE_VALVE";
  option (no_delay) = true;
  option (base_class) = "CommandProtoMessage";

  fixed32 key = 1;
  bool has_position = 2;
  float position = 3;
  bool stop = 4;
  uint32 device_id = 5;
}

// ==================== DATETIME DATETIME ====================
message ListEntitiesDateTimeResponse {
  option (id) = 112;
  option (base_class) = "InfoResponseProtoMessage";
  option (source) = SOURCE_SERVER;
  option (ifdef) = "USE_DATETIME_DATETIME";

  string object_id = 1;
  fixed32 key = 2;
  string name = 3;
  reserved 4; // Deprecated: was string unique_id

  string icon = 5 [(field_ifdef) = "USE_ENTITY_ICON"];
  bool disabled_by_default = 6;
  EntityCategory entity_category = 7;
  uint32 device_id = 8 [(field_ifdef) = "USE_DEVICES"];
}
message DateTimeStateResponse {
  option (id) = 113;
  option (base_class) = "StateResponseProtoMessage";
  option (source) = SOURCE_SERVER;
  option (ifdef) = "USE_DATETIME_DATETIME";
  option (no_delay) = true;

  fixed32 key = 1;
  // If the datetime does not have a valid state yet.
  // Equivalent to `!obj->has_state()` - inverse logic to make state packets smaller
  bool missing_state = 2;
  fixed32 epoch_seconds = 3;
  uint32 device_id = 4;
}
message DateTimeCommandRequest {
  option (id) = 114;
  option (source) = SOURCE_CLIENT;
  option (ifdef) = "USE_DATETIME_DATETIME";
  option (no_delay) = true;
  option (base_class) = "CommandProtoMessage";

  fixed32 key = 1;
  fixed32 epoch_seconds = 2;
  uint32 device_id = 3;
}

// ==================== UPDATE ====================
message ListEntitiesUpdateResponse {
  option (id) = 116;
  option (base_class) = "InfoResponseProtoMessage";
  option (source) = SOURCE_SERVER;
  option (ifdef) = "USE_UPDATE";

  string object_id = 1;
  fixed32 key = 2;
  string name = 3;
  reserved 4; // Deprecated: was string unique_id

  string icon = 5 [(field_ifdef) = "USE_ENTITY_ICON"];
  bool disabled_by_default = 6;
  EntityCategory entity_category = 7;
  string device_class = 8;
  uint32 device_id = 9 [(field_ifdef) = "USE_DEVICES"];
}
message UpdateStateResponse {
  option (id) = 117;
  option (base_class) = "StateResponseProtoMessage";
  option (source) = SOURCE_SERVER;
  option (ifdef) = "USE_UPDATE";
  option (no_delay) = true;

  fixed32 key = 1;
  bool missing_state = 2;
  bool in_progress = 3;
  bool has_progress = 4;
  float progress = 5;
  string current_version = 6;
  string latest_version = 7;
  string title = 8;
  string release_summary = 9;
  string release_url = 10;
  uint32 device_id = 11 [(field_ifdef) = "USE_DEVICES"];
}
enum UpdateCommand {
  UPDATE_COMMAND_NONE = 0;
  UPDATE_COMMAND_UPDATE = 1;
  UPDATE_COMMAND_CHECK = 2;
}
message UpdateCommandRequest {
  option (id) = 118;
  option (source) = SOURCE_CLIENT;
  option (ifdef) = "USE_UPDATE";
  option (no_delay) = true;
  option (base_class) = "CommandProtoMessage";

  fixed32 key = 1;
  UpdateCommand command = 2;
  uint32 device_id = 3;
}<|MERGE_RESOLUTION|>--- conflicted
+++ resolved
@@ -1845,13 +1845,8 @@
   string object_id = 1;
   fixed32 key = 2;
   string name = 3;
-<<<<<<< HEAD
   reserved 4; // Deprecated: was string unique_id
-  string icon = 5;
-=======
-  string unique_id = 4;
   string icon = 5 [(field_ifdef) = "USE_ENTITY_ICON"];
->>>>>>> ed97f786
   bool disabled_by_default = 6;
   EntityCategory entity_category = 7;
   uint32 supported_features = 8;
@@ -1897,13 +1892,8 @@
   string object_id = 1;
   fixed32 key = 2;
   string name = 3;
-<<<<<<< HEAD
   reserved 4; // Deprecated: was string unique_id
-  string icon = 5;
-=======
-  string unique_id = 4;
   string icon = 5 [(field_ifdef) = "USE_ENTITY_ICON"];
->>>>>>> ed97f786
   bool disabled_by_default = 6;
   EntityCategory entity_category = 7;
 
