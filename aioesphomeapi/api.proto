--- conflicted
+++ resolved
@@ -1282,12 +1282,10 @@
   bool supports_pause = 8;
 
   repeated MediaPlayerSupportedFormat supported_formats = 9;
-<<<<<<< HEAD
-  bool supports_turn_off_on = 10;
-=======
 
   uint32 device_id = 10;
->>>>>>> e056a8d9
+
+  bool supports_turn_off_on = 11;
 }
 message MediaPlayerStateResponse {
   option (id) = 64;
