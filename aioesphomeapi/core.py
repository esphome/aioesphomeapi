--- conflicted
+++ resolved
@@ -170,12 +170,9 @@
     55: ListEntitiesSirenResponse,
     56: SirenStateResponse,
     57: SirenCommandRequest,
-<<<<<<< HEAD
     58: ListEntitiesLockResponse,
     59: LockStateResponse,
     60: LockCommandRequest,
-=======
     61: ListEntitiesButtonResponse,
     62: ButtonCommandRequest,
->>>>>>> 7961e47e
 }