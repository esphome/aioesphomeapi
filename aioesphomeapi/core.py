import re

from aioesphomeapi.model import BluetoothGATTError

from .api_pb2 import (  # type: ignore
    AlarmControlPanelCommandRequest,
    AlarmControlPanelStateResponse,
    BinarySensorStateResponse,
    BluetoothConnectionsFreeResponse,
    BluetoothDeviceClearCacheResponse,
    BluetoothDeviceConnectionResponse,
    BluetoothDevicePairingResponse,
    BluetoothDeviceRequest,
    BluetoothDeviceUnpairingResponse,
    BluetoothGATTErrorResponse,
    BluetoothGATTGetServicesDoneResponse,
    BluetoothGATTGetServicesRequest,
    BluetoothGATTGetServicesResponse,
    BluetoothGATTNotifyDataResponse,
    BluetoothGATTNotifyRequest,
    BluetoothGATTNotifyResponse,
    BluetoothGATTReadDescriptorRequest,
    BluetoothGATTReadRequest,
    BluetoothGATTReadResponse,
    BluetoothGATTWriteDescriptorRequest,
    BluetoothGATTWriteRequest,
    BluetoothGATTWriteResponse,
    BluetoothLEAdvertisementResponse,
    BluetoothLERawAdvertisementsResponse,
    ButtonCommandRequest,
    CameraImageRequest,
    CameraImageResponse,
    ClimateCommandRequest,
    ClimateStateResponse,
    ConnectRequest,
    ConnectResponse,
    CoverCommandRequest,
    CoverStateResponse,
    DeviceInfoRequest,
    DeviceInfoResponse,
    DisconnectRequest,
    DisconnectResponse,
    ExecuteServiceRequest,
    FanCommandRequest,
    FanStateResponse,
    GetTimeRequest,
    GetTimeResponse,
    HelloRequest,
    HelloResponse,
    HomeassistantServiceResponse,
    HomeAssistantStateResponse,
    LightCommandRequest,
    LightStateResponse,
    ListEntitiesAlarmControlPanelResponse,
    ListEntitiesBinarySensorResponse,
    ListEntitiesButtonResponse,
    ListEntitiesCameraResponse,
    ListEntitiesClimateResponse,
    ListEntitiesCoverResponse,
    ListEntitiesDoneResponse,
    ListEntitiesFanResponse,
    ListEntitiesLightResponse,
    ListEntitiesLockResponse,
    ListEntitiesMediaPlayerResponse,
    ListEntitiesNumberResponse,
    ListEntitiesRequest,
    ListEntitiesSelectResponse,
    ListEntitiesSensorResponse,
    ListEntitiesServicesResponse,
    ListEntitiesSirenResponse,
    ListEntitiesSwitchResponse,
    ListEntitiesTextSensorResponse,
    LockCommandRequest,
    LockStateResponse,
    MediaPlayerCommandRequest,
    MediaPlayerStateResponse,
    NumberCommandRequest,
    NumberStateResponse,
    PingRequest,
    PingResponse,
    SelectCommandRequest,
    SelectStateResponse,
    SensorStateResponse,
    SirenCommandRequest,
    SirenStateResponse,
    SubscribeBluetoothConnectionsFreeRequest,
    SubscribeBluetoothLEAdvertisementsRequest,
    SubscribeHomeassistantServicesRequest,
    SubscribeHomeAssistantStateResponse,
    SubscribeHomeAssistantStatesRequest,
    SubscribeLogsRequest,
    SubscribeLogsResponse,
    SubscribeStatesRequest,
    SubscribeVoiceAssistantRequest,
    SwitchCommandRequest,
    SwitchStateResponse,
    TextSensorStateResponse,
    UnsubscribeBluetoothLEAdvertisementsRequest,
    VoiceAssistantEventResponse,
    VoiceAssistantRequest,
    VoiceAssistantResponse,
)

TWO_CHAR = re.compile(r".{2}")

# Taken from esp_gatt_status_t in esp_gatt_defs.h
ESPHOME_GATT_ERRORS = {
    -1: "Not connected",  # Custom ESPHome error
    1: "Invalid handle",
    2: "Read not permitted",
    3: "Write not permitted",
    4: "Invalid PDU",
    5: "Insufficient authentication",
    6: "Request not supported",
    7: "Invalid offset",
    8: "Insufficient authorization",
    9: "Prepare queue full",
    10: "Attribute not found",
    11: "Attribute not long",
    12: "Insufficient key size",
    13: "Invalid attribute length",
    14: "Unlikely error",
    15: "Insufficient encryption",
    16: "Unsupported group type",
    17: "Insufficient resources",
    128: "Application error",
    129: "Internal error",
    130: "Wrong state",
    131: "Database full",
    132: "Busy",
    133: "Error",
    134: "Command started",
    135: "Illegal parameter",
    136: "Pending",
    137: "Auth fail",
    138: "More",
    139: "Invalid configuration",
    140: "Service started",
    141: "Encrypted no mitm",
    142: "Not encrypted",
    143: "Congested",
    144: "Duplicate registration",
    145: "Already open",
    146: "Cancel",
    224: "Stack RSP",
    225: "App RSP",
    239: "Unknown error",
    253: "CCC config error",
    254: "Procedure already in progress",
    255: "Out of range",
}


class APIConnectionError(Exception):
    pass


class InvalidAuthAPIError(APIConnectionError):
    pass


class ResolveAPIError(APIConnectionError):
    pass


class ProtocolAPIError(APIConnectionError):
    pass


class RequiresEncryptionAPIError(ProtocolAPIError):
    pass


class SocketAPIError(APIConnectionError):
    pass


class SocketClosedAPIError(SocketAPIError):
    pass


class HandshakeAPIError(APIConnectionError):
    pass


class BadNameAPIError(APIConnectionError):
    """Raised when a name received from the remote but does not much the expected name."""

    def __init__(self, msg: str, received_name: str) -> None:
        super().__init__(msg)
        self.received_name = received_name


class InvalidEncryptionKeyAPIError(HandshakeAPIError):
    pass


class PingFailedAPIError(APIConnectionError):
    pass


class TimeoutAPIError(APIConnectionError):
    pass


class ReadFailedAPIError(APIConnectionError):
    pass


def to_human_readable_address(address: int) -> str:
    """Convert a MAC address to a human readable format."""
    return ":".join(TWO_CHAR.findall(f"{address:012X}"))


def to_human_readable_gatt_error(error: int) -> str:
    """Convert a GATT error to a human readable format."""
    return ESPHOME_GATT_ERRORS.get(error, "Unknown error")


class BluetoothGATTAPIError(APIConnectionError):
    def __init__(self, error: BluetoothGATTError) -> None:
        super().__init__(
            f"Bluetooth GATT Error "
            f"address={to_human_readable_address(error.address)} "
            f"handle={error.handle} "
            f"error={error.error} "
            f"description={to_human_readable_gatt_error(error.error)}"
        )
        self.error = error


MESSAGE_TYPE_TO_PROTO = {
    1: HelloRequest,
    2: HelloResponse,
    3: ConnectRequest,
    4: ConnectResponse,
    5: DisconnectRequest,
    6: DisconnectResponse,
    7: PingRequest,
    8: PingResponse,
    9: DeviceInfoRequest,
    10: DeviceInfoResponse,
    11: ListEntitiesRequest,
    12: ListEntitiesBinarySensorResponse,
    13: ListEntitiesCoverResponse,
    14: ListEntitiesFanResponse,
    15: ListEntitiesLightResponse,
    16: ListEntitiesSensorResponse,
    17: ListEntitiesSwitchResponse,
    18: ListEntitiesTextSensorResponse,
    19: ListEntitiesDoneResponse,
    20: SubscribeStatesRequest,
    21: BinarySensorStateResponse,
    22: CoverStateResponse,
    23: FanStateResponse,
    24: LightStateResponse,
    25: SensorStateResponse,
    26: SwitchStateResponse,
    27: TextSensorStateResponse,
    28: SubscribeLogsRequest,
    29: SubscribeLogsResponse,
    30: CoverCommandRequest,
    31: FanCommandRequest,
    32: LightCommandRequest,
    33: SwitchCommandRequest,
    34: SubscribeHomeassistantServicesRequest,
    35: HomeassistantServiceResponse,
    36: GetTimeRequest,
    37: GetTimeResponse,
    38: SubscribeHomeAssistantStatesRequest,
    39: SubscribeHomeAssistantStateResponse,
    40: HomeAssistantStateResponse,
    41: ListEntitiesServicesResponse,
    42: ExecuteServiceRequest,
    43: ListEntitiesCameraResponse,
    44: CameraImageResponse,
    45: CameraImageRequest,
    46: ListEntitiesClimateResponse,
    47: ClimateStateResponse,
    48: ClimateCommandRequest,
    49: ListEntitiesNumberResponse,
    50: NumberStateResponse,
    51: NumberCommandRequest,
    52: ListEntitiesSelectResponse,
    53: SelectStateResponse,
    54: SelectCommandRequest,
    55: ListEntitiesSirenResponse,
    56: SirenStateResponse,
    57: SirenCommandRequest,
    58: ListEntitiesLockResponse,
    59: LockStateResponse,
    60: LockCommandRequest,
    61: ListEntitiesButtonResponse,
    62: ButtonCommandRequest,
    63: ListEntitiesMediaPlayerResponse,
    64: MediaPlayerStateResponse,
    65: MediaPlayerCommandRequest,
    66: SubscribeBluetoothLEAdvertisementsRequest,
    67: BluetoothLEAdvertisementResponse,
    68: BluetoothDeviceRequest,
    69: BluetoothDeviceConnectionResponse,
    70: BluetoothGATTGetServicesRequest,
    71: BluetoothGATTGetServicesResponse,
    72: BluetoothGATTGetServicesDoneResponse,
    73: BluetoothGATTReadRequest,
    74: BluetoothGATTReadResponse,
    75: BluetoothGATTWriteRequest,
    76: BluetoothGATTReadDescriptorRequest,
    77: BluetoothGATTWriteDescriptorRequest,
    78: BluetoothGATTNotifyRequest,
    79: BluetoothGATTNotifyDataResponse,
    80: SubscribeBluetoothConnectionsFreeRequest,
    81: BluetoothConnectionsFreeResponse,
    82: BluetoothGATTErrorResponse,
    83: BluetoothGATTWriteResponse,
    84: BluetoothGATTNotifyResponse,
    85: BluetoothDevicePairingResponse,
    86: BluetoothDeviceUnpairingResponse,
    87: UnsubscribeBluetoothLEAdvertisementsRequest,
    88: BluetoothDeviceClearCacheResponse,
    89: SubscribeVoiceAssistantRequest,
    90: VoiceAssistantRequest,
    91: VoiceAssistantResponse,
    92: VoiceAssistantEventResponse,
<<<<<<< HEAD
    93: ListEntitiesAlarmControlPanelResponse,
    94: AlarmControlPanelStateResponse,
    95: AlarmControlPanelCommandRequest,
=======
    93: BluetoothLERawAdvertisementsResponse,
>>>>>>> 8f3c2765
}<|MERGE_RESOLUTION|>--- conflicted
+++ resolved
@@ -322,11 +322,5 @@
     90: VoiceAssistantRequest,
     91: VoiceAssistantResponse,
     92: VoiceAssistantEventResponse,
-<<<<<<< HEAD
-    93: ListEntitiesAlarmControlPanelResponse,
-    94: AlarmControlPanelStateResponse,
-    95: AlarmControlPanelCommandRequest,
-=======
     93: BluetoothLERawAdvertisementsResponse,
->>>>>>> 8f3c2765
 }