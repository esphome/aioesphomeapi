from __future__ import annotations

import asyncio

# After we drop support for Python 3.10, we can use the built-in TimeoutError
# instead of the one from asyncio since they are the same in Python 3.11+
from asyncio import CancelledError, TimeoutError as asyncio_TimeoutError
from dataclasses import astuple, dataclass
import enum
from functools import lru_cache, partial
import logging
import socket
import sys
import time
from typing import TYPE_CHECKING, Any, Callable

import aiohappyeyeballs
from async_interrupt import interrupt
from google.protobuf import message
from google.protobuf.json_format import MessageToDict

import aioesphomeapi.host_resolver as hr

from ._frame_helper.noise import APINoiseFrameHelper
from ._frame_helper.plain_text import APIPlaintextFrameHelper
from .api_pb2 import (  # type: ignore
    ConnectRequest,
    ConnectResponse,
    DisconnectRequest,
    DisconnectResponse,
    GetTimeRequest,
    GetTimeResponse,
    HelloRequest,
    HelloResponse,
    PingRequest,
    PingResponse,
)
from .core import (
    MESSAGE_TYPE_TO_PROTO,
    APIConnectionCancelledError,
    APIConnectionError,
    BadNameAPIError,
    ConnectionNotEstablishedAPIError,
    HandshakeAPIError,
    InvalidAuthAPIError,
    PingFailedAPIError,
    ProtocolAPIError,
    ReadFailedAPIError,
    ResolveAPIError,
    SocketAPIError,
    SocketClosedAPIError,
    TimeoutAPIError,
    UnhandledAPIConnectionError,
)
from .model import APIVersion, message_types_to_names
from .zeroconf import ZeroconfManager

if sys.version_info[:2] < (3, 11):
    from async_timeout import timeout as asyncio_timeout
else:
    from asyncio import timeout as asyncio_timeout


_LOGGER = logging.getLogger(__name__)

PREFERRED_BUFFER_SIZE = 2097152  # Set buffer limit to 2MB
MIN_BUFFER_SIZE = 131072  # Minimum buffer size to use

DISCONNECT_REQUEST_MESSAGE = DisconnectRequest()
DISCONNECT_RESPONSE_MESSAGES = (DisconnectResponse(),)
PING_REQUEST_MESSAGES = (PingRequest(),)
PING_RESPONSE_MESSAGES = (PingResponse(),)
NO_PASSWORD_CONNECT_REQUEST = ConnectRequest()

PROTO_TO_MESSAGE_TYPE = {v: k for k, v in MESSAGE_TYPE_TO_PROTO.items()}

KEEP_ALIVE_TIMEOUT_RATIO = 4.5
#
# We use 4.5x the keep-alive time as the timeout for the pong
# since the default ping interval is 20s which is about the time
# a device takes to reboot and reconnect to the network making
# the maximum time it has to respond to a ping at 90s which is
# enough time to know that the device has truly disconnected
# from the network.
#

DISCONNECT_CONNECT_TIMEOUT = 5.0
# How long to wait for an existing connection to finish being
# setup when requesting a disconnect so we can try to disconnect
# gracefully without closing the socket out from under the
# the esp device

DISCONNECT_RESPONSE_TIMEOUT = 10.0
HANDSHAKE_TIMEOUT = 30.0
RESOLVE_TIMEOUT = 30.0
CONNECT_REQUEST_TIMEOUT = 30.0

# The connect timeout should be the maximum time we expect the esp to take
# to reboot and connect to the network/WiFi.
TCP_CONNECT_TIMEOUT = 60.0

WRITE_EXCEPTIONS = (RuntimeError, ConnectionResetError, OSError)


_int = int
_bytes = bytes
_float = float


class ConnectionInterruptedError(Exception):
    """An error that is raised when a connection is interrupted."""


@dataclass
class ConnectionParams:
    addresses: list[str]
    port: int
    password: str | None
    client_info: str
    keepalive: float
    zeroconf_manager: ZeroconfManager
    noise_psk: str | None
    expected_name: str | None


class ConnectionState(enum.Enum):
    # The connection is initialized, but connect() wasn't called yet
    INITIALIZED = 0
    # The socket has been opened, but the handshake and login haven't been completed
    SOCKET_OPENED = 1
    # The handshake has been completed, messages can be exchanged
    HANDSHAKE_COMPLETE = 2
    # The connection has been established, authenticated data can be exchanged
    CONNECTED = 3
    CLOSED = 4


CONNECTION_STATE_INITIALIZED = ConnectionState.INITIALIZED
CONNECTION_STATE_SOCKET_OPENED = ConnectionState.SOCKET_OPENED
CONNECTION_STATE_HANDSHAKE_COMPLETE = ConnectionState.HANDSHAKE_COMPLETE
CONNECTION_STATE_CONNECTED = ConnectionState.CONNECTED
CONNECTION_STATE_CLOSED = ConnectionState.CLOSED


def _make_hello_request(client_info: str) -> HelloRequest:
    """Make a HelloRequest."""
    return HelloRequest(
        client_info=client_info, api_version_major=1, api_version_minor=10
    )


_cached_make_hello_request = lru_cache(maxsize=16)(_make_hello_request)
make_hello_request = _cached_make_hello_request


def handle_timeout(fut: asyncio.Future[None]) -> None:
    """Handle a timeout."""
    if not fut.done():
        fut.set_exception(asyncio_TimeoutError)


_handle_timeout = handle_timeout


def handle_complex_message(
    fut: asyncio.Future[None],
    responses: list[message.Message],
    do_append: Callable[[message.Message], bool] | None,
    do_stop: Callable[[message.Message], bool] | None,
    resp: message.Message,
) -> None:
    """Handle a message that is part of a response."""
    if not fut.done():
        if do_append is None or do_append(resp):
            responses.append(resp)
        if do_stop is None or do_stop(resp):
            fut.set_result(None)


_handle_complex_message = handle_complex_message


class APIConnection:
    """This class represents _one_ connection to a remote native API device.

    An instance of this class may only be used once, for every new connection
    a new instance should be established.

    This class should only be created from APIClient and should not be used directly.
    """

    __slots__ = (
        "_params",
        "on_stop",
        "_socket",
        "_frame_helper",
        "api_version",
        "connection_state",
        "_message_handlers",
        "log_name",
        "_read_exception_futures",
        "_ping_timer",
        "_pong_timer",
        "_keep_alive_interval",
        "_keep_alive_timeout",
        "_start_connect_future",
        "_finish_connect_future",
        "_fatal_exception",
        "_expected_disconnect",
        "_loop",
        "_send_pending_ping",
        "is_connected",
        "_handshake_complete",
        "_debug_enabled",
        "received_name",
        "connected_address",
    )

    def __init__(
        self,
        params: ConnectionParams,
        on_stop: Callable[[bool], None] | None,
        debug_enabled: bool,
        log_name: str | None,
    ) -> None:
        self._params = params
        self.on_stop = on_stop
        self._socket: socket.socket | None = None
        self._frame_helper: None | APINoiseFrameHelper | APIPlaintextFrameHelper = None
        self.api_version: APIVersion | None = None

        self.connection_state = CONNECTION_STATE_INITIALIZED

        # Message handlers currently subscribed to incoming messages
        self._message_handlers: dict[Any, set[Callable[[message.Message], None]]] = {}
        # The friendly name to show for this connection in the logs
        self.log_name = log_name or ",".join(params.addresses)

        # futures currently subscribed to exceptions in the read task
        self._read_exception_futures: set[asyncio.Future[None]] = set()

        self._ping_timer: asyncio.TimerHandle | None = None
        self._pong_timer: asyncio.TimerHandle | None = None
        keepalive = params.keepalive
        self._keep_alive_interval = keepalive
        self._keep_alive_timeout = keepalive * KEEP_ALIVE_TIMEOUT_RATIO

        self._start_connect_future: asyncio.Future[None] | None = None
        self._finish_connect_future: asyncio.Future[None] | None = None
        self._fatal_exception: Exception | None = None
        self._expected_disconnect = False
        self._send_pending_ping = False
        self._loop = asyncio.get_event_loop()
        self.is_connected = False
        self._handshake_complete = False
        self._debug_enabled = debug_enabled
        self.received_name: str = ""
        self.connected_address: str | None = None

    def set_log_name(self, name: str) -> None:
        """Set the friendly log name for this connection."""
        self.log_name = name
        if self._frame_helper is not None:
            self._frame_helper.set_log_name(name)

    def _cleanup(self) -> None:
        """Clean up all resources that have been allocated.

        Safe to call multiple times.
        """
        if self.connection_state is CONNECTION_STATE_CLOSED:
            return
        was_connected = self.is_connected
        self._set_connection_state(CONNECTION_STATE_CLOSED)
        if self._debug_enabled:
            _LOGGER.debug("Cleaning up connection to %s", self.log_name)
        for fut in self._read_exception_futures:
            if not fut.done():
                err = self._fatal_exception or APIConnectionError("Connection closed")
                new_exc = err
                if not isinstance(err, APIConnectionError):
                    new_exc = ReadFailedAPIError(str(err) or "Read failed")
                    new_exc.__cause__ = err
                fut.set_exception(new_exc)
        self._read_exception_futures.clear()

        self._set_start_connect_future()
        self._set_finish_connect_future()

        if self._frame_helper is not None:
            self._frame_helper.close()
            self._frame_helper = None

        if self._socket is not None:
            self._socket.close()
            self._socket = None

        self._async_cancel_pong_timer()

        if self._ping_timer is not None:
            self._ping_timer.cancel()
            self._ping_timer = None

        if (on_stop := self.on_stop) is not None and was_connected:
            self.on_stop = None
            on_stop(self._expected_disconnect)

    def set_debug(self, enable: bool) -> None:
        """Enable or disable debug logging."""
        self._debug_enabled = enable

    async def _connect_resolve_host(self) -> list[hr.AddrInfo]:
        """Step 1 in connect process: resolve the address."""
        try:
            async with asyncio_timeout(RESOLVE_TIMEOUT):
                return await hr.async_resolve_host(
                    self._params.addresses,
                    self._params.port,
                    self._params.zeroconf_manager,
                )
        except asyncio_TimeoutError as err:
            raise ResolveAPIError(
                f"Timeout while resolving IP address for {self.log_name}"
            ) from err

    async def _connect_socket_connect(self, addrs: list[hr.AddrInfo]) -> None:
        """Step 2 in connect process: connect the socket."""
        if self._debug_enabled:
            _LOGGER.debug(
                "%s: Connecting to %s",
                self.log_name,
                ", ".join(str(addr.sockaddr) for addr in addrs),
            )

        addr_infos: list[aiohappyeyeballs.AddrInfoType] = [
            (
                addr.family,
                addr.type,
                addr.proto,
                "",
                astuple(addr.sockaddr),
            )
            for addr in addrs
        ]
        last_exception: Exception | None = None
        sock: socket.socket | None = None
        interleave = 1
        while addr_infos:
            try:
                async with asyncio_timeout(TCP_CONNECT_TIMEOUT):
                    # Devices are likely on the local network so we
                    # only use a 100ms happy eyeballs delay
                    sock = await aiohappyeyeballs.start_connection(
                        addr_infos,
                        happy_eyeballs_delay=0.1,
                        interleave=interleave,
                        loop=self._loop,
                    )
                    break
            except (OSError, asyncio_TimeoutError) as err:
                last_exception = err
                aiohappyeyeballs.pop_addr_infos_interleave(addr_infos, interleave)

        if sock is None:
            if isinstance(last_exception, asyncio_TimeoutError):
                raise TimeoutAPIError(
                    f"Timeout while connecting to {addrs}"
                ) from last_exception
            raise SocketAPIError(
                f"Error connecting to {addrs}: {last_exception}"
            ) from last_exception

        self._socket = sock
        sock.setblocking(False)
        sock.setsockopt(socket.IPPROTO_TCP, socket.TCP_NODELAY, 1)
        self._increase_recv_buffer_size()
        self.connected_address = sock.getpeername()[0]

        if self._debug_enabled:
            _LOGGER.debug(
                "%s: Opened socket to %s:%s",
                self.log_name,
                self.connected_address,
                self._params.port,
            )

    def _increase_recv_buffer_size(self) -> None:
        """Increase the recv buffer size."""
        if TYPE_CHECKING:
            assert self._socket is not None
        new_buffer_size = PREFERRED_BUFFER_SIZE
        while True:
            # Try to reduce the pressure on ESPHome device as it measures
            # ram in bytes and we measure ram in megabytes.
            try:
                self._socket.setsockopt(
                    socket.SOL_SOCKET, socket.SO_RCVBUF, new_buffer_size
                )
                return
            except OSError as err:
                if new_buffer_size <= MIN_BUFFER_SIZE:
                    _LOGGER.warning(
                        "%s: Unable to increase the socket receive buffer size to %s; "
                        "The connection may unstable if the ESPHome device sends "
                        "data at volume (ex. a Bluetooth proxy or camera): %s",
                        self.log_name,
                        new_buffer_size,
                        err,
                    )
                    return
                new_buffer_size //= 2

    async def _connect_init_frame_helper(self) -> None:
        """Step 3 in connect process: initialize the frame helper and init read loop."""
        fh: APIPlaintextFrameHelper | APINoiseFrameHelper
        if TYPE_CHECKING:
            assert self._socket is not None

        if (noise_psk := self._params.noise_psk) is None:
            _, fh = await self._loop.create_connection(  # type: ignore[type-var]
                lambda: APIPlaintextFrameHelper(
                    connection=self,
                    client_info=self._params.client_info,
                    log_name=self.log_name,
                ),
                sock=self._socket,
            )
        else:
            _, fh = await self._loop.create_connection(  # type: ignore[type-var]
                lambda: APINoiseFrameHelper(
                    noise_psk=noise_psk,
                    expected_name=self._params.expected_name,
                    connection=self,
                    client_info=self._params.client_info,
                    log_name=self.log_name,
                ),
                sock=self._socket,
            )

        # Set the frame helper right away to ensure
        # the socket gets closed if we fail to handshake
        self._frame_helper = fh
        handshake_handle = self._loop.call_at(
            self._loop.time() + HANDSHAKE_TIMEOUT,
            _handle_timeout,
            self._frame_helper.ready_future,
        )
        try:
            await self._frame_helper.ready_future
        except asyncio_TimeoutError as err:
            raise TimeoutAPIError(
                f"Handshake timed out after {HANDSHAKE_TIMEOUT}s"
            ) from err
        except OSError as err:
            raise HandshakeAPIError(f"Handshake failed: {err}") from err
        finally:
            handshake_handle.cancel()
        self._set_connection_state(CONNECTION_STATE_HANDSHAKE_COMPLETE)

    async def _connect_hello_login(self, login: bool) -> None:
        """Step 4 in connect process: send hello and login and get api version."""
        messages = [make_hello_request(self._params.client_info)]
        msg_types = [HelloResponse]
        if login:
            messages.append(self._make_connect_request())
            msg_types.append(ConnectResponse)

        responses = await self.send_messages_await_response_complex(
            tuple(messages),
            None,
            lambda resp: type(resp)  # pylint: disable=unidiomatic-typecheck
            is msg_types[-1],
            tuple(msg_types),
            CONNECT_REQUEST_TIMEOUT,
        )
        resp = responses.pop(0)
        self._process_hello_resp(resp)
        if login:
            login_response = responses.pop(0)
            self._process_login_response(login_response)

    def _process_login_response(self, login_response: ConnectResponse) -> None:
        """Process a ConnectResponse."""
        if login_response.invalid_password:
            raise InvalidAuthAPIError("Invalid password!")

    def _process_hello_resp(self, resp: HelloResponse) -> None:
        """Process a HelloResponse."""
        if self._debug_enabled:
            _LOGGER.debug(
                "%s: Successfully connected ('%s' API=%s.%s)",
                self.log_name,
                resp.server_info,
                resp.api_version_major,
                resp.api_version_minor,
            )
        api_version = APIVersion(resp.api_version_major, resp.api_version_minor)
        if api_version.major > 2:
            _LOGGER.error(
                "%s: Incompatible version %s! Closing connection",
                self.log_name,
                api_version.major,
            )
            raise APIConnectionError(f"Incompatible API version ({api_version}).")

        self.api_version = api_version
        expected_name = self._params.expected_name
        if received_name := resp.name:
            if expected_name is not None and received_name != expected_name:
                raise BadNameAPIError(
                    f"Expected '{expected_name}' but server sent "
                    f"a different name: '{received_name}'",
                    received_name,
                )

            self.received_name = received_name
            self.set_log_name(self.received_name)

    def _async_schedule_keep_alive(self, now: _float) -> None:
        """Start the keep alive task."""
        self._send_pending_ping = True
        self._ping_timer = self._loop.call_at(
            now + self._keep_alive_interval, self._async_send_keep_alive
        )

    def _async_send_keep_alive(self) -> None:
        """Send a keep alive message."""
        now = self._loop.time()

        if self._send_pending_ping:
            self.send_messages(PING_REQUEST_MESSAGES)
            if self._pong_timer is None:
                # Do not reset the timer if it's already set
                # since the only thing we want to reset the timer
                # is if we receive a pong.
                self._pong_timer = self._loop.call_at(
                    now + self._keep_alive_timeout, self._async_pong_not_received
                )
            elif self._debug_enabled:
                #
                # We haven't reached the ping response (pong) timeout yet
                # and we haven't seen a response to the last ping
                #
                # We send another ping in case the device has
                # rebooted and dropped the connection without telling
                # us to force a TCP RST aka connection reset by peer.
                #
                _LOGGER.debug(
                    "%s: PingResponse (pong) was not received "
                    "since last keep alive after %s seconds; "
                    "rescheduling keep alive",
                    self.log_name,
                    self._keep_alive_interval,
                )

        self._async_schedule_keep_alive(now)

    def _async_cancel_pong_timer(self) -> None:
        """Cancel the pong timer."""
        if self._pong_timer is not None:
            self._pong_timer.cancel()
            self._pong_timer = None

    def _async_pong_not_received(self) -> None:
        """Ping not received."""
        if self._debug_enabled:
            _LOGGER.debug(
                "%s: Ping response not received after %s seconds",
                self.log_name,
                self._keep_alive_timeout,
            )
        self.report_fatal_error(
            PingFailedAPIError(
                f"Ping response not received after {self._keep_alive_timeout} seconds"
            )
        )

    async def _do_connect(self) -> None:
        """Do the actual connect process."""
        await self._connect_socket_connect(await self._connect_resolve_host())

    async def start_connection(self) -> None:
        """Start the connection process.

        This part of the process establishes the socket connection but
        does not initialize the frame helper or send the hello message.
        """
        if self.connection_state is not CONNECTION_STATE_INITIALIZED:
            raise RuntimeError(
                "Connection can only be used once, connection is not in init state"
            )

        self._start_connect_future = self._loop.create_future()
        try:
            async with interrupt(
                self._start_connect_future, ConnectionInterruptedError, None
            ):
                await self._do_connect()
        except (Exception, CancelledError) as ex:
            # If the task was cancelled, we need to clean up the connection
            # and raise the CancelledError as APIConnectionError
            self._cleanup()
            raise self._wrap_fatal_connection_exception("starting", ex)
        finally:
            self._set_start_connect_future()
        self._set_connection_state(CONNECTION_STATE_SOCKET_OPENED)

    def _set_start_connect_future(self) -> None:
        if (
            self._start_connect_future is not None
            and not self._start_connect_future.done()
        ):
            self._start_connect_future.set_result(None)
            self._start_connect_future = None

    def _wrap_fatal_connection_exception(
        self, action: str, ex: BaseException
    ) -> APIConnectionError:
        """Ensure a fatal exception is wrapped as as an APIConnectionError."""
        if isinstance(ex, APIConnectionError):
            return ex
        cause: BaseException | None = None
        if isinstance(ex, (ConnectionInterruptedError, CancelledError)):
            err_str = f"{action.title()} connection cancelled"
            if self._fatal_exception:
                err_str += f" due to fatal exception: {self._fatal_exception}"
                cause = self._fatal_exception
        else:
            err_str = str(ex) or type(ex).__name__
            cause = ex
        if isinstance(self._fatal_exception, APIConnectionError):
            klass = type(self._fatal_exception)
        elif isinstance(ex, CancelledError):
            klass = APIConnectionCancelledError
        elif isinstance(ex, OSError):
            klass = SocketAPIError
        else:
            klass = UnhandledAPIConnectionError
        new_exc = klass(f"Error while {action} connection: {err_str}")
        new_exc.__cause__ = cause or ex
        return new_exc

    async def _do_finish_connect(self, login: bool) -> None:
        """Finish the connection process."""
        await self._connect_init_frame_helper()
        self._register_internal_message_handlers()
        await self._connect_hello_login(login)
        self._async_schedule_keep_alive(self._loop.time())

    async def finish_connection(self, *, login: bool) -> None:
        """Finish the connection process.

        This part of the process initializes the frame helper and sends the hello message
        than starts the keep alive process.
        """
        if self.connection_state is not CONNECTION_STATE_SOCKET_OPENED:
            raise RuntimeError(
                "Connection must be in SOCKET_OPENED state to finish connection"
            )
        self._finish_connect_future = self._loop.create_future()
        try:
            async with interrupt(
                self._finish_connect_future, ConnectionInterruptedError, None
            ):
                await self._do_finish_connect(login)
        except (Exception, CancelledError) as ex:
            # If the task was cancelled, we need to clean up the connection
            # and raise the CancelledError as APIConnectionError
            self._cleanup()
            raise self._wrap_fatal_connection_exception("finishing", ex)
        finally:
            self._set_finish_connect_future()
        self._set_connection_state(CONNECTION_STATE_CONNECTED)

    def _set_finish_connect_future(self) -> None:
        if (
            self._finish_connect_future is not None
            and not self._finish_connect_future.done()
        ):
            self._finish_connect_future.set_result(None)
            self._finish_connect_future = None

    def _set_connection_state(self, state: ConnectionState) -> None:
        """Set the connection state and log the change."""
        self.connection_state = state
        self.is_connected = state is CONNECTION_STATE_CONNECTED
        self._handshake_complete = (
            state is CONNECTION_STATE_HANDSHAKE_COMPLETE
            or state is CONNECTION_STATE_CONNECTED
        )

    def _make_connect_request(self) -> ConnectRequest:
        """Make a ConnectRequest."""
        if self._params.password is not None:
            return ConnectRequest(password=self._params.password)
        return NO_PASSWORD_CONNECT_REQUEST

    def send_message(self, msg: message.Message) -> None:
        """Send a message to the remote."""
        self.send_messages((msg,))

    def send_messages(self, msgs: tuple[message.Message, ...]) -> None:
        """Send a protobuf message to the remote."""
        if not self._handshake_complete:
            raise ConnectionNotEstablishedAPIError(
                f"Connection isn't established yet ({self.connection_state})"
            )

        packets: list[tuple[int, bytes]] = [
            (PROTO_TO_MESSAGE_TYPE[type(msg)], msg.SerializeToString()) for msg in msgs
        ]

        if debug_enabled := self._debug_enabled:
            for msg in msgs:
<<<<<<< HEAD
                _LOGGER.debug("%s: Sending %s", self.log_name, type(msg).__name__)
=======
                _LOGGER.debug(
                    "%s: Sending %s: %s",
                    self.log_name,
                    type(msg).__name__,
                    # calling __str__ on the message may crash on
                    # Windows systems due to a bug in the protobuf library
                    # so we call MessageToDict instead
                    MessageToDict(msg),
                )
>>>>>>> 6cb9d057

        if TYPE_CHECKING:
            assert self._frame_helper is not None

        try:
            self._frame_helper.write_packets(packets, debug_enabled)
        except WRITE_EXCEPTIONS as err:
            # If writing packet fails, we don't know what state the frames
            # are in anymore and we have to close the connection
            _LOGGER.info("%s: Error writing packets: %s", self.log_name, err)
            wrapped_err = SocketClosedAPIError(
                f"{self.log_name}: Error writing packets: {err}"
            )
            wrapped_err.__cause__ = err
            self.report_fatal_error(wrapped_err)
            raise wrapped_err from err

    def _add_message_callback_without_remove(
        self, on_message: Callable[[Any], None], msg_types: tuple[type[Any], ...]
    ) -> None:
        """Add a message callback without returning a remove callable."""
        message_handlers = self._message_handlers
        for msg_type in msg_types:
            if (handlers := message_handlers.get(msg_type)) is None:
                message_handlers[msg_type] = {on_message}
            else:
                handlers.add(on_message)

    def add_message_callback(
        self, on_message: Callable[[Any], None], msg_types: tuple[type[Any], ...]
    ) -> Callable[[], None]:
        """Add a message callback."""
        self._add_message_callback_without_remove(on_message, msg_types)
        return partial(self._remove_message_callback, on_message, msg_types)

    def _remove_message_callback(
        self, on_message: Callable[[Any], None], msg_types: tuple[type[Any], ...]
    ) -> None:
        """Remove a message callback."""
        message_handlers = self._message_handlers
        for msg_type in msg_types:
            handlers = message_handlers[msg_type]
            handlers.discard(on_message)

    def send_message_callback_response(
        self,
        send_msg: message.Message,
        on_message: Callable[[Any], None],
        msg_types: tuple[type[Any], ...],
    ) -> Callable[[], None]:
        """Send a message to the remote and register the given message handler."""
        self.send_messages((send_msg,))
        # Since we do not return control to the event loop (no awaits)
        # between sending the message and registering the handler
        # we can be sure that we will not miss any messages even though
        # we register the handler after sending the message
        return self.add_message_callback(on_message, msg_types)

    async def send_messages_await_response_complex(  # pylint: disable=too-many-locals
        self,
        messages: tuple[message.Message, ...],
        do_append: Callable[[message.Message], bool] | None,
        do_stop: Callable[[message.Message], bool] | None,
        msg_types: tuple[type[Any], ...],
        timeout: _float,
    ) -> list[message.Message]:
        """Send a message to the remote and build up a list response.

        :param send_msg: The message (request) to send.
        :param do_append: Predicate to check if a received message is part of the response.
        :param do_stop: Predicate to check if a received message is the stop response.
        :param timeout: The maximum amount of time to wait for the stop response.

        :raises TimeoutAPIError: if a timeout occurred
        """
        # Send the message right away to reduce latency.
        # This is safe because we are not awaiting between
        # sending the message and registering the handler
        self.send_messages(messages)
        # Unsafe to await between sending the message and registering the handler
        fut: asyncio.Future[None] = self._loop.create_future()
        responses: list[message.Message] = []
        on_message = partial(
            _handle_complex_message, fut, responses, do_append, do_stop
        )
        self._add_message_callback_without_remove(on_message, msg_types)

        self._read_exception_futures.add(fut)
        # Now safe to await since we have registered the handler

        # We must not await without a finally or
        # the message could fail to be removed if the
        # the await is cancelled
        timeout_handle = self._loop.call_at(
            self._loop.time() + timeout, _handle_timeout, fut
        )
        timeout_expired = False
        try:
            await fut
        except asyncio_TimeoutError as err:
            timeout_expired = True
            response_names = message_types_to_names(msg_types)
            raise TimeoutAPIError(
                f"Timeout waiting for {response_names} after {timeout}s"
            ) from err
        finally:
            if not timeout_expired:
                timeout_handle.cancel()
            self._remove_message_callback(on_message, msg_types)
            self._read_exception_futures.discard(fut)

        return responses

    async def send_message_await_response(
        self, send_msg: message.Message, response_type: Any, timeout: _float = 10.0
    ) -> Any:
        [response] = await self.send_messages_await_response_complex(
            (send_msg,),
            None,  # we will only get responses of `response_type`
            None,  # we will only get responses of `response_type`
            (response_type,),
            timeout,
        )
        return response

    def report_fatal_error(self, err: Exception) -> None:
        """Report a fatal error that occurred during an operation.

        This should only be called for errors that mean the connection
        can no longer be used.

        The connection will be closed, all exception handlers notified.
        This method does not log the error, the call site should do so.
        """
        if self._fatal_exception is None:
            if self._expected_disconnect is False:
                # Only log the first error
                _LOGGER.warning(
                    "%s: Connection error occurred: %s",
                    self.log_name,
                    err or type(err),
                    exc_info=not str(err),  # Log the full stack on empty error string
                )

            # Only set the first error since otherwise the original
            # error will be lost (ie RequiresEncryptionAPIError) and than
            # SocketClosedAPIError will be raised instead
            self._set_fatal_exception_if_unset(err)

        self._cleanup()

    def _set_fatal_exception_if_unset(self, err: Exception) -> None:
        """Set the fatal exception if it hasn't been set yet."""
        if self._fatal_exception is None:
            self._fatal_exception = err

    def process_packet(self, msg_type_proto: _int, data: _bytes) -> None:
        """Process an incoming packet."""
        debug_enabled = self._debug_enabled
        if (klass := MESSAGE_TYPE_TO_PROTO.get(msg_type_proto)) is None:
            if debug_enabled:
                _LOGGER.debug(
                    "%s: Skipping unknown message type %s",
                    self.log_name,
                    msg_type_proto,
                )
            return

        try:
            msg: message.Message = klass()
            # MergeFromString instead of ParseFromString since
            # ParseFromString will clear the message first and
            # the msg is already empty.
            msg.MergeFromString(data)
        except Exception as e:
            _LOGGER.error(
                "%s: Invalid protobuf message: type=%s data=%s: %s",
                self.log_name,
                klass.__name__,
                data,
                e,
                exc_info=True,
            )
            self.report_fatal_error(
                ProtocolAPIError(
                    f"Invalid protobuf message: type={klass.__name__} data={data!r}: {e}"
                )
            )
            raise

        msg_type = type(msg)

        if debug_enabled:
            _LOGGER.debug(
<<<<<<< HEAD
                "%s: Got message of type %s", self.log_name, msg_type.__name__
=======
                "%s: Got message of type %s: %s",
                self.log_name,
                msg_type.__name__,
                # calling __str__ on the message may crash on
                # Windows systems due to a bug in the protobuf library
                # so we call MessageToDict instead
                MessageToDict(msg),
>>>>>>> 6cb9d057
            )

        if self._pong_timer is not None:
            # Any valid message from the remote cancels the pong timer
            # as we know the connection is still alive
            self._async_cancel_pong_timer()

        if self._send_pending_ping:
            # Any valid message from the remove cancels the pending ping
            # since we know the connection is still alive
            self._send_pending_ping = False

        if (handlers := self._message_handlers.get(msg_type)) is not None:
            handlers_copy = handlers.copy()
            for handler in handlers_copy:
                handler(msg)

    def _register_internal_message_handlers(self) -> None:
        """Register internal message handlers."""
        self._add_message_callback_without_remove(
            self._handle_disconnect_request_internal, (DisconnectRequest,)
        )
        self._add_message_callback_without_remove(
            self._handle_ping_request_internal, (PingRequest,)
        )
        self._add_message_callback_without_remove(
            self._handle_get_time_request_internal, (GetTimeRequest,)
        )

    def _handle_disconnect_request_internal(  # pylint: disable=unused-argument
        self, _msg: DisconnectRequest
    ) -> None:
        """Handle a DisconnectRequest."""
        # Set _expected_disconnect to True before sending
        # the response if for some reason sending the response
        # fails we will still mark the disconnect as expected
        self._expected_disconnect = True
        self.send_messages(DISCONNECT_RESPONSE_MESSAGES)
        self._cleanup()

    def _handle_ping_request_internal(  # pylint: disable=unused-argument
        self, _msg: PingRequest
    ) -> None:
        """Handle a PingRequest."""
        self.send_messages(PING_RESPONSE_MESSAGES)

    def _handle_get_time_request_internal(  # pylint: disable=unused-argument
        self, _msg: GetTimeRequest
    ) -> None:
        """Handle a GetTimeRequest."""
        resp = GetTimeResponse()
        resp.epoch_seconds = int(time.time())
        self.send_messages((resp,))

    async def disconnect(self) -> None:
        """Disconnect from the API."""
        if self._finish_connect_future is not None:
            # Try to wait for the handshake to finish so we can send
            # a disconnect request. If it doesn't finish in time
            # we will just close the socket.
            _, pending = await asyncio.wait(
                [self._finish_connect_future], timeout=DISCONNECT_CONNECT_TIMEOUT
            )
            if pending:
                self._set_fatal_exception_if_unset(
                    TimeoutAPIError(
                        "Timed out waiting to finish connect before disconnecting"
                    )
                )
                if self._debug_enabled:
                    _LOGGER.debug(
                        "%s: Connect task didn't finish before disconnect",
                        self.log_name,
                    )

        self._expected_disconnect = True
        if self._handshake_complete:
            # We still want to send a disconnect request even
            # if the hello phase isn't finished to ensure we
            # the esp will clean up the connection as soon
            # as possible.
            try:
                await self.send_message_await_response(
                    DISCONNECT_REQUEST_MESSAGE,
                    DisconnectResponse,
                    timeout=DISCONNECT_RESPONSE_TIMEOUT,
                )
            except APIConnectionError as err:
                _LOGGER.error("%s: disconnect request failed: %s", self.log_name, err)

        self._cleanup()

    def force_disconnect(self) -> None:
        """Forcefully disconnect from the API."""
        self._expected_disconnect = True
        if self._handshake_complete:
            # Still try to tell the esp to disconnect gracefully
            # but don't wait for it to finish
            try:
                self.send_messages((DISCONNECT_REQUEST_MESSAGE,))
            except APIConnectionError as err:
                _LOGGER.error(
                    "%s: Failed to send (forced) disconnect request: %s",
                    self.log_name,
                    err,
                )

        self._cleanup()<|MERGE_RESOLUTION|>--- conflicted
+++ resolved
@@ -712,9 +712,6 @@
 
         if debug_enabled := self._debug_enabled:
             for msg in msgs:
-<<<<<<< HEAD
-                _LOGGER.debug("%s: Sending %s", self.log_name, type(msg).__name__)
-=======
                 _LOGGER.debug(
                     "%s: Sending %s: %s",
                     self.log_name,
@@ -724,7 +721,6 @@
                     # so we call MessageToDict instead
                     MessageToDict(msg),
                 )
->>>>>>> 6cb9d057
 
         if TYPE_CHECKING:
             assert self._frame_helper is not None
@@ -919,9 +915,6 @@
 
         if debug_enabled:
             _LOGGER.debug(
-<<<<<<< HEAD
-                "%s: Got message of type %s", self.log_name, msg_type.__name__
-=======
                 "%s: Got message of type %s: %s",
                 self.log_name,
                 msg_type.__name__,
@@ -929,7 +922,6 @@
                 # Windows systems due to a bug in the protobuf library
                 # so we call MessageToDict instead
                 MessageToDict(msg),
->>>>>>> 6cb9d057
             )
 
         if self._pong_timer is not None:
