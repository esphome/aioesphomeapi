import asyncio
import enum
import logging
import socket
import time
from contextlib import suppress
from dataclasses import astuple, dataclass
from typing import Any, Awaitable, Callable, List, Optional

from google.protobuf import message

import aioesphomeapi.host_resolver as hr

from ._frame_helper import (
    APIFrameHelper,
    APINoiseFrameHelper,
    APIPlaintextFrameHelper,
    Packet,
)
from .api_pb2 import (  # type: ignore
    ConnectRequest,
    ConnectResponse,
    DisconnectRequest,
    DisconnectResponse,
    GetTimeRequest,
    GetTimeResponse,
    HelloRequest,
    HelloResponse,
    PingRequest,
    PingResponse,
)
from .core import (
    MESSAGE_TYPE_TO_PROTO,
    APIConnectionError,
    InvalidAuthAPIError,
    PingFailedAPIError,
    ProtocolAPIError,
<<<<<<< HEAD
=======
    ReadFailedAPIError,
>>>>>>> 9ca228cd
    ResolveAPIError,
    SocketAPIError,
    SocketClosedAPIError,
    TimeoutAPIError,
)
from .model import APIVersion

_LOGGER = logging.getLogger(__name__)


@dataclass
class ConnectionParams:
    address: str
    port: int
    password: Optional[str]
    client_info: str
    keepalive: float
    zeroconf_instance: hr.ZeroconfInstanceType
    noise_psk: Optional[str]


class ConnectionState(enum.Enum):
    # The connection is initialized, but connect() wasn't called yet
    INITIALIZED = 0
    # Internal state,
    SOCKET_OPENED = 1
    # The connection has been established, data can be exchanged
    CONNECTED = 1
    CLOSED = 2


class APIConnection:
    """This class represents _one_ connection to a remote native API device.

    An instance of this class may only be used once, for every new connection
    a new instance should be established.
    """

    def __init__(
        self, params: ConnectionParams, on_stop: Callable[[], Awaitable[None]]
    ):
        self._params = params
        self.on_stop = on_stop
        self._on_stop_called = False
        self._socket: Optional[socket.socket] = None
        self._frame_helper: Optional[APIFrameHelper] = None
        self._api_version: Optional[APIVersion] = None

        self._connection_state = ConnectionState.INITIALIZED
        self._is_authenticated = False
        # Store whether connect() has completed
        # Used so that on_stop is _not_ called if an error occurs during connect()
        self._connect_complete = False

        # Message handlers currently subscribed to incoming messages
        self._message_handlers: List[Callable[[message.Message], None]] = []
        # The friendly name to show for this connection in the logs
        self.log_name = params.address
<<<<<<< HEAD
        # The task that periodically requests a ping from the device, and closes
        # the connection on a timeout
        self._ping_task: Optional[asyncio.Task[None]] = None
        # The task that reads from the socket and calls the message handlers
        self._read_task: Optional[asyncio.Task[None]] = None
=======
>>>>>>> 9ca228cd

        # Handlers currently subscribed to exceptions in the read task
        self._read_exception_handlers: List[Callable[[Exception], None]] = []

<<<<<<< HEAD
    async def _cleanup(self) -> None:
        """Clean up all resources that have been allocated.

=======
        self._ping_stop_event = asyncio.Event()

    async def _cleanup(self) -> None:
        """Clean up all resources that have been allocated.

>>>>>>> 9ca228cd
        Safe to call multiple times.
        """
        if self._frame_helper is not None:
            await self._frame_helper.close()
            self._frame_helper = None

        if self._socket is not None:
            self._socket.close()
            self._socket = None
<<<<<<< HEAD

        if self._ping_task is not None:
            self._ping_task.cancel()
            self._ping_task = None

        if self._read_task is not None:
            self._read_task.cancel()
            self._read_task = None
=======
>>>>>>> 9ca228cd

        if not self._on_stop_called and self._connect_complete:
            # Ensure on_stop is called
            asyncio.create_task(self.on_stop())
            self._on_stop_called = True
<<<<<<< HEAD
=======

        # Note: we don't explicitly cancel the ping/read task here
        # That's because if not written right the ping/read task could cancel
        # themself, effectively ending execution after _cleanup which may be unexpected
        self._ping_stop_event.set()
>>>>>>> 9ca228cd

    async def _connect_resolve_host(self) -> hr.AddrInfo:
        """Step 1 in connect process: resolve the address."""
        try:
            coro = hr.async_resolve_host(
                self._params.address,
                self._params.port,
                self._params.zeroconf_instance,
            )
            return await asyncio.wait_for(coro, 30.0)
        except asyncio.TimeoutError as err:
            raise ResolveAPIError(
                f"Timeout while resolving IP address for {self.log_name}"
            ) from err

    async def _connect_socket_connect(self, addr: hr.AddrInfo) -> None:
        """Step 2 in connect process: connect the socket."""
        self._socket = socket.socket(
            family=addr.family, type=addr.type, proto=addr.proto
        )
        self._socket.setblocking(False)
        self._socket.setsockopt(socket.IPPROTO_TCP, socket.TCP_NODELAY, 1)

        _LOGGER.debug(
            "%s: Connecting to %s:%s (%s)",
            self.log_name,
            self._params.address,
            self._params.port,
            addr,
        )
        sockaddr = astuple(addr.sockaddr)

        try:
<<<<<<< HEAD
            coro = asyncio.get_event_loop().sock_connect(self._socket, sockaddr)
=======
            coro = self._params.eventloop.sock_connect(self._socket, sockaddr)
>>>>>>> 9ca228cd
            await asyncio.wait_for(coro, 30.0)
        except OSError as err:
            raise SocketAPIError(f"Error connecting to {sockaddr}: {err}") from err
        except asyncio.TimeoutError as err:
            raise SocketAPIError(f"Timeout while connecting to {sockaddr}") from err

        _LOGGER.debug("%s: Opened socket for", self._params.address)

    async def _connect_init_frame_helper(self) -> None:
        """Step 3 in connect process: initialize the frame helper and init read loop."""
        reader, writer = await asyncio.open_connection(sock=self._socket)

        if self._params.noise_psk is None:
            self._frame_helper = APIPlaintextFrameHelper(reader, writer)
        else:
            fh = self._frame_helper = APINoiseFrameHelper(
                reader, writer, self._params.noise_psk
            )
            await fh.perform_handshake()
<<<<<<< HEAD

        self._connection_state = ConnectionState.SOCKET_OPENED

        # Create read loop
        self._read_task = asyncio.create_task(self._read_loop())

=======

        self._connection_state = ConnectionState.SOCKET_OPENED

        # Create read loop
        asyncio.create_task(self._read_loop())

>>>>>>> 9ca228cd
    async def _connect_hello(self) -> None:
        """Step 4 in connect process: send hello and get api version."""
        hello = HelloRequest()
        hello.client_info = self._params.client_info
        try:
            resp = await self.send_message_await_response(hello, HelloResponse)
        except TimeoutAPIError as err:
            raise TimeoutAPIError("Hello timed out") from err

        _LOGGER.debug(
            "%s: Successfully connected ('%s' API=%s.%s)",
            self.log_name,
            resp.server_info,
            resp.api_version_major,
            resp.api_version_minor,
        )
        self._api_version = APIVersion(resp.api_version_major, resp.api_version_minor)
        if self._api_version.major > 2:
            _LOGGER.error(
                "%s: Incompatible version %s! Closing connection",
                self.log_name,
                self._api_version.major,
            )
            raise APIConnectionError("Incompatible API version.")

        self._connection_state = ConnectionState.CONNECTED

    async def _connect_start_ping(self) -> None:
        """Step 5 in connect process: start the ping loop."""

        async def func() -> None:
            while True:
<<<<<<< HEAD
                if self._connection_state != ConnectionState.CONNECTED:
                    # No longer connected but cleanup
                    return

                await asyncio.sleep(self._params.keepalive)
=======
                if not self._is_socket_open:
                    return

                # Wait for keepalive seconds, or ping stop event, whichever happens first
                try:
                    await asyncio.wait_for(
                        self._ping_stop_event.wait(), self._params.keepalive
                    )
                except asyncio.TimeoutError:
                    pass

                # Re-check connection state
                if not self._is_socket_open:
                    return
>>>>>>> 9ca228cd

                try:
                    await self._ping()
                except TimeoutAPIError:
                    _LOGGER.info("%s: Ping timed out!", self.log_name)
                    await self._report_fatal_error(PingFailedAPIError())
                    return
                except APIConnectionError as err:
                    _LOGGER.info("%s: Ping Failed: %s", self.log_name, err)
                    await self._report_fatal_error(err)
                    return
                except Exception as err:  # pylint: disable=broad-except
                    _LOGGER.info(
                        "%s: Unexpected error during ping:",
                        self.log_name,
                        exc_info=True,
                    )
                    await self._report_fatal_error(err)
                    return

<<<<<<< HEAD
        self._ping_task = asyncio.create_task(func())
=======
        asyncio.create_task(func())
>>>>>>> 9ca228cd

    async def connect(self) -> None:
        if self._connection_state != ConnectionState.INITIALIZED:
            raise ValueError(
                "Connection can only be used once, connection is not in init state"
            )

        try:
            addr = await self._connect_resolve_host()
            await self._connect_socket_connect(addr)
            await self._connect_init_frame_helper()
            await self._connect_hello()
            await self._connect_start_ping()
        except Exception:  # pylint: disable=broad-except
            # Always clean up the connection if an error occured during connect
            self._connection_state = ConnectionState.CLOSED
            await self._cleanup()
            raise

        self._connect_complete = True

    async def login(self) -> None:
        """Send a login (ConnectRequest) and await the response."""
        self._check_connected()
        if self._is_authenticated:
            raise APIConnectionError("Already logged in!")

        connect = ConnectRequest()
        if self._params.password is not None:
            connect.password = self._params.password
        try:
            resp = await self.send_message_await_response(connect, ConnectResponse)
        except TimeoutAPIError as err:
            # After a timeout for connect the connection can no longer be used
            # We don't know what state the device may be in after ConnectRequest
            # was already sent
            await self._report_fatal_error(err)
            raise

        if resp.invalid_password:
            raise InvalidAuthAPIError("Invalid password!")

        self._is_authenticated = True

    def _check_connected(self) -> None:
        if self._connection_state != ConnectionState.CONNECTED:
            raise APIConnectionError("Must be connected!")

    @property
    def _is_socket_open(self) -> bool:
        return self._connection_state in (
            ConnectionState.SOCKET_OPENED,
            ConnectionState.CONNECTED,
        )

    @property
    def is_connected(self) -> bool:
        return self._connection_state == ConnectionState.CONNECTED

    @property
    def is_authenticated(self) -> bool:
        return self.is_connected and self._is_authenticated

    async def send_message(self, msg: message.Message) -> None:
        """Send a protobuf message to the remote."""
        if not self._is_socket_open:
            raise APIConnectionError("Connection isn't established yet")

        for message_type, klass in MESSAGE_TYPE_TO_PROTO.items():
            if isinstance(msg, klass):
                break
        else:
            raise ValueError(f"Message type id not found for type {type(msg)}")

        encoded = msg.SerializeToString()
        _LOGGER.debug("%s: Sending %s: %s", self._params.address, type(msg), str(msg))

        try:
            assert self._frame_helper is not None
            # pylint: disable=undefined-loop-variable
            await self._frame_helper.write_packet(
                Packet(
                    type=message_type,
                    data=encoded,
                )
            )
        except Exception as err:  # pylint: disable=broad-except
            # If writing packet fails, we don't know what state the frames
            # are in anymore and we have to close the connection
            await self._report_fatal_error(err)
<<<<<<< HEAD
=======
            raise
>>>>>>> 9ca228cd

    async def send_message_callback_response(
        self, send_msg: message.Message, on_message: Callable[[Any], None]
    ) -> None:
        """Send a message to the remote and register the given message handler."""
        self._message_handlers.append(on_message)
        await self.send_message(send_msg)

    async def send_message_await_response_complex(
        self,
        send_msg: message.Message,
        do_append: Callable[[Any], bool],
        do_stop: Callable[[Any], bool],
        timeout: float = 10.0,
    ) -> List[Any]:
        """Send a message to the remote and build up a list response.

        :param send_msg: The message (request) to send.
        :param do_append: Predicate to check if a received message is part of the response.
        :param do_stop: Predicate to check if a received message is the stop response.
        :param timeout: The maximum amount of time to wait for the stop response.

        :raises TimeoutAPIError: if a timeout occured
        """
<<<<<<< HEAD
        fut = asyncio.get_event_loop().create_future()
=======
        fut = self._params.eventloop.create_future()
>>>>>>> 9ca228cd
        responses = []

        def on_message(resp: message.Message) -> None:
            if fut.done():
                return
            if do_append(resp):
                responses.append(resp)
            if do_stop(resp):
                fut.set_result(responses)

        def on_read_exception(exc: Exception) -> None:
            if not fut.done():
                new_exc = exc
                if not isinstance(exc, APIConnectionError):
                    new_exc = ReadFailedAPIError("Read failed")
                    new_exc.__cause__ = exc
                fut.set_exception(new_exc)

        self._message_handlers.append(on_message)
        self._read_exception_handlers.append(on_read_exception)
        await self.send_message(send_msg)

        try:
            await asyncio.wait_for(fut, timeout)
        except asyncio.TimeoutError as err:
            raise TimeoutAPIError(
                f"Timeout waiting for response for {send_msg}"
            ) from err
        finally:
            with suppress(ValueError):
                self._message_handlers.remove(on_message)
            with suppress(ValueError):
                self._read_exception_handlers.remove(on_read_exception)

        return responses

    async def send_message_await_response(
        self, send_msg: message.Message, response_type: Any, timeout: float = 10.0
    ) -> Any:
        def is_response(msg: message.Message) -> bool:
            return isinstance(msg, response_type)

        res = await self.send_message_await_response_complex(
            send_msg, is_response, is_response, timeout=timeout
        )
        if len(res) != 1:
            raise APIConnectionError(f"Expected one result, got {len(res)}")

        return res[0]

    async def _report_fatal_error(self, err: Exception) -> None:
        """Report a fatal error that occured during an operation.

        This should only be called for errors that mean the connection
        can no longer be used.

        The connection will be closed, all exception handlers notified.
        This method does not log the error, the call site should do so.
        """
        self._connection_state = ConnectionState.CLOSED
        for handler in self._read_exception_handlers[:]:
            handler(err)
        await self._cleanup()

    async def _read_once(self) -> None:
        assert self._frame_helper is not None
        pkt = await self._frame_helper.read_packet()

        msg_type = pkt.type
        raw_msg = pkt.data
        if msg_type not in MESSAGE_TYPE_TO_PROTO:
            _LOGGER.debug("%s: Skipping message type %s", self.log_name, msg_type)
            return

        msg = MESSAGE_TYPE_TO_PROTO[msg_type]()
        try:
            msg.ParseFromString(raw_msg)
        except Exception as e:
            raise ProtocolAPIError(f"Invalid protobuf message: {e}") from e
        _LOGGER.debug("%s: Got message of type %s: %s", self.log_name, type(msg), msg)
        for msg_handler in self._message_handlers[:]:
            msg_handler(msg)
        await self._handle_internal_messages(msg)

    async def _read_loop(self) -> None:
        while True:
            if not self._is_socket_open:
                # Socket closed but task isn't cancelled yet
                break
            try:
                await self._read_once()
            except SocketClosedAPIError as err:
                # don't log with info, if closed the site that closed the connection should log
                _LOGGER.debug(
                    "%s: Socket closed, stopping read loop",
                    self.log_name,
                )
                await self._report_fatal_error(err)
                break
            except APIConnectionError as err:
                _LOGGER.info(
                    "%s: Error while reading incoming messages: %s",
                    self.log_name,
                    err,
                )
                await self._report_fatal_error(err)
                break
            except Exception as err:  # pylint: disable=broad-except
                _LOGGER.warning(
                    "%s: Unexpected error while reading incoming messages: %s",
                    self.log_name,
                    err,
                    exc_info=True,
                )
                await self._report_fatal_error(err)
                break

    async def _handle_internal_messages(self, msg: Any) -> None:
        if isinstance(msg, DisconnectRequest):
            await self.send_message(DisconnectResponse())
            self._connection_state = ConnectionState.CLOSED
            await self._cleanup()
        elif isinstance(msg, PingRequest):
            await self.send_message(PingResponse())
        elif isinstance(msg, GetTimeRequest):
            resp = GetTimeResponse()
            resp.epoch_seconds = int(time.time())
            await self.send_message(resp)

    async def _ping(self) -> None:
        self._check_connected()
        await self.send_message_await_response(PingRequest(), PingResponse)

    async def disconnect(self) -> None:
        if self._connection_state != ConnectionState.CONNECTED:
            # already disconnected
            return

        try:
            await self.send_message_await_response(
                DisconnectRequest(), DisconnectResponse
            )
        except APIConnectionError:
            pass

        self._connection_state = ConnectionState.CLOSED
        await self._cleanup()

    async def force_disconnect(self) -> None:
        self._connection_state = ConnectionState.CLOSED
        await self._cleanup()

    @property
    def api_version(self) -> Optional[APIVersion]:
        return self._api_version<|MERGE_RESOLUTION|>--- conflicted
+++ resolved
@@ -35,10 +35,7 @@
     InvalidAuthAPIError,
     PingFailedAPIError,
     ProtocolAPIError,
-<<<<<<< HEAD
-=======
     ReadFailedAPIError,
->>>>>>> 9ca228cd
     ResolveAPIError,
     SocketAPIError,
     SocketClosedAPIError,
@@ -97,29 +94,15 @@
         self._message_handlers: List[Callable[[message.Message], None]] = []
         # The friendly name to show for this connection in the logs
         self.log_name = params.address
-<<<<<<< HEAD
-        # The task that periodically requests a ping from the device, and closes
-        # the connection on a timeout
-        self._ping_task: Optional[asyncio.Task[None]] = None
-        # The task that reads from the socket and calls the message handlers
-        self._read_task: Optional[asyncio.Task[None]] = None
-=======
->>>>>>> 9ca228cd
 
         # Handlers currently subscribed to exceptions in the read task
         self._read_exception_handlers: List[Callable[[Exception], None]] = []
 
-<<<<<<< HEAD
+        self._ping_stop_event = asyncio.Event()
+
     async def _cleanup(self) -> None:
         """Clean up all resources that have been allocated.
 
-=======
-        self._ping_stop_event = asyncio.Event()
-
-    async def _cleanup(self) -> None:
-        """Clean up all resources that have been allocated.
-
->>>>>>> 9ca228cd
         Safe to call multiple times.
         """
         if self._frame_helper is not None:
@@ -129,30 +112,16 @@
         if self._socket is not None:
             self._socket.close()
             self._socket = None
-<<<<<<< HEAD
-
-        if self._ping_task is not None:
-            self._ping_task.cancel()
-            self._ping_task = None
-
-        if self._read_task is not None:
-            self._read_task.cancel()
-            self._read_task = None
-=======
->>>>>>> 9ca228cd
 
         if not self._on_stop_called and self._connect_complete:
             # Ensure on_stop is called
             asyncio.create_task(self.on_stop())
             self._on_stop_called = True
-<<<<<<< HEAD
-=======
 
         # Note: we don't explicitly cancel the ping/read task here
         # That's because if not written right the ping/read task could cancel
         # themself, effectively ending execution after _cleanup which may be unexpected
         self._ping_stop_event.set()
->>>>>>> 9ca228cd
 
     async def _connect_resolve_host(self) -> hr.AddrInfo:
         """Step 1 in connect process: resolve the address."""
@@ -186,11 +155,7 @@
         sockaddr = astuple(addr.sockaddr)
 
         try:
-<<<<<<< HEAD
-            coro = asyncio.get_event_loop().sock_connect(self._socket, sockaddr)
-=======
             coro = self._params.eventloop.sock_connect(self._socket, sockaddr)
->>>>>>> 9ca228cd
             await asyncio.wait_for(coro, 30.0)
         except OSError as err:
             raise SocketAPIError(f"Error connecting to {sockaddr}: {err}") from err
@@ -210,21 +175,12 @@
                 reader, writer, self._params.noise_psk
             )
             await fh.perform_handshake()
-<<<<<<< HEAD
-
-        self._connection_state = ConnectionState.SOCKET_OPENED
-
-        # Create read loop
-        self._read_task = asyncio.create_task(self._read_loop())
-
-=======
 
         self._connection_state = ConnectionState.SOCKET_OPENED
 
         # Create read loop
         asyncio.create_task(self._read_loop())
 
->>>>>>> 9ca228cd
     async def _connect_hello(self) -> None:
         """Step 4 in connect process: send hello and get api version."""
         hello = HelloRequest()
@@ -257,13 +213,6 @@
 
         async def func() -> None:
             while True:
-<<<<<<< HEAD
-                if self._connection_state != ConnectionState.CONNECTED:
-                    # No longer connected but cleanup
-                    return
-
-                await asyncio.sleep(self._params.keepalive)
-=======
                 if not self._is_socket_open:
                     return
 
@@ -278,7 +227,6 @@
                 # Re-check connection state
                 if not self._is_socket_open:
                     return
->>>>>>> 9ca228cd
 
                 try:
                     await self._ping()
@@ -299,11 +247,7 @@
                     await self._report_fatal_error(err)
                     return
 
-<<<<<<< HEAD
-        self._ping_task = asyncio.create_task(func())
-=======
         asyncio.create_task(func())
->>>>>>> 9ca228cd
 
     async def connect(self) -> None:
         if self._connection_state != ConnectionState.INITIALIZED:
@@ -394,10 +338,7 @@
             # If writing packet fails, we don't know what state the frames
             # are in anymore and we have to close the connection
             await self._report_fatal_error(err)
-<<<<<<< HEAD
-=======
             raise
->>>>>>> 9ca228cd
 
     async def send_message_callback_response(
         self, send_msg: message.Message, on_message: Callable[[Any], None]
@@ -422,11 +363,7 @@
 
         :raises TimeoutAPIError: if a timeout occured
         """
-<<<<<<< HEAD
-        fut = asyncio.get_event_loop().create_future()
-=======
         fut = self._params.eventloop.create_future()
->>>>>>> 9ca228cd
         responses = []
 
         def on_message(resp: message.Message) -> None:
