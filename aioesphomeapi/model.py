--- conflicted
+++ resolved
@@ -1,11 +1,16 @@
 import enum
-<<<<<<< HEAD
-from typing import Callable, List, Dict, TypeVar, Optional, Type, Any
-=======
-from typing import TYPE_CHECKING, Any, Dict, Iterable, List, Optional, Type, TypeVar
->>>>>>> 3e2baa3f
-
-from dataclasses import Field, dataclass, field, MISSING, fields
+from dataclasses import MISSING, Field, dataclass, field, fields
+from typing import (
+    TYPE_CHECKING,
+    Any,
+    Callable,
+    Dict,
+    Iterable,
+    List,
+    Optional,
+    Type,
+    TypeVar,
+)
 
 if TYPE_CHECKING:
     from .api_pb2 import HomeassistantServiceMap  # type: ignore
@@ -40,51 +45,6 @@
         return ret
 
 
-_T = TypeVar("_T")
-
-
-<<<<<<< HEAD
-class APIIntEnum(enum.IntEnum):
-    """Base class for int enum values in API model."""
-=======
-@attr.s
-class DeviceInfo:
-    uses_password = attr.ib(type=bool, default=False)
-    name = attr.ib(type=str, default="")
-    mac_address = attr.ib(type=str, default="")
-    compilation_time = attr.ib(type=str, default="")
-    model = attr.ib(type=str, default="")
-    has_deep_sleep = attr.ib(type=bool, default=False)
-    esphome_version = attr.ib(type=str, default="")
->>>>>>> 3e2baa3f
-
-    @classmethod
-    def convert(cls: Type[_T], value: int) -> Optional[_T]:
-        try:
-            return cls(value)
-        except ValueError:
-            return None
-
-<<<<<<< HEAD
-    @classmethod
-    def convert_list(cls: Type[_T], value: List[int]) -> List[_T]:
-        ret = []
-        for x in value:
-            try:
-                ret.append(cls(x))
-            except ValueError:
-                pass
-        return ret
-=======
-@attr.s
-class EntityInfo:
-    object_id = attr.ib(type=str, default="")
-    key = attr.ib(type=int, default=0)
-    name = attr.ib(type=str, default="")
-    unique_id = attr.ib(type=str, default="")
->>>>>>> 3e2baa3f
-
-
 class APIDataMeta(type):
     def __new__(metacls, cls, bases, classdict):
         new_cls = super().__new__(metacls, cls, bases, classdict)
@@ -152,13 +112,8 @@
 
 # ==================== BINARY SENSOR ====================
 class BinarySensorInfo(EntityInfo):
-<<<<<<< HEAD
     device_class: str = ""
     is_status_binary_sensor: bool = False
-=======
-    device_class = attr.ib(type=str, default="")
-    is_status_binary_sensor = attr.ib(type=bool, default=False)
->>>>>>> 3e2baa3f
 
 
 class BinarySensorState(EntityState):
@@ -168,17 +123,10 @@
 
 # ==================== COVER ====================
 class CoverInfo(EntityInfo):
-<<<<<<< HEAD
     assumed_state: bool = False
     supports_position: bool = False
     supports_tilt: bool = False
     device_class: str = ""
-=======
-    assumed_state = attr.ib(type=bool, default=False)
-    supports_position = attr.ib(type=bool, default=False)
-    supports_tilt = attr.ib(type=bool, default=False)
-    device_class = attr.ib(type=str, default="")
->>>>>>> 3e2baa3f
 
 
 class LegacyCoverState(APIIntEnum):
@@ -199,7 +147,6 @@
 
 
 class CoverState(EntityState):
-<<<<<<< HEAD
     legacy_state: Optional[LegacyCoverState] = converter_field(
         default=LegacyCoverState.OPEN, converter=LegacyCoverState.convert
     )
@@ -207,19 +154,6 @@
     tilt: float = 0.0
     current_operation: Optional[CoverOperation] = converter_field(
         default=CoverOperation.IDLE, converter=CoverOperation.convert
-=======
-    legacy_state = attr.ib(
-        type=LegacyCoverState,
-        converter=LegacyCoverState.convert,  # type: ignore
-        default=LegacyCoverState.OPEN,
-    )
-    position = attr.ib(type=float, default=0.0)
-    tilt = attr.ib(type=float, default=0.0)
-    current_operation = attr.ib(
-        type=CoverOperation,
-        converter=CoverOperation.convert,  # type: ignore
-        default=CoverOperation.IDLE,
->>>>>>> 3e2baa3f
     )
 
     def is_closed(self, api_version: APIVersion) -> bool:
@@ -230,17 +164,10 @@
 
 # ==================== FAN ====================
 class FanInfo(EntityInfo):
-<<<<<<< HEAD
     supports_oscillation: bool = False
     supports_speed: bool = False
     supports_direction: bool = False
     supported_speed_levels: int = 0
-=======
-    supports_oscillation = attr.ib(type=bool, default=False)
-    supports_speed = attr.ib(type=bool, default=False)
-    supports_direction = attr.ib(type=bool, default=False)
-    supported_speed_levels = attr.ib(type=int, default=0)
->>>>>>> 3e2baa3f
 
 
 class FanSpeed(APIIntEnum):
@@ -255,7 +182,6 @@
 
 
 class FanState(EntityState):
-<<<<<<< HEAD
     state: bool = False
     oscillating: bool = False
     speed: Optional[FanSpeed] = converter_field(
@@ -264,20 +190,6 @@
     speed_level: int = 0
     direction: Optional[FanDirection] = converter_field(
         default=FanDirection.FORWARD, converter=FanDirection.convert
-=======
-    state = attr.ib(type=bool, default=False)
-    oscillating = attr.ib(type=bool, default=False)
-    speed = attr.ib(
-        type=Optional[FanSpeed],
-        converter=FanSpeed.convert,  # type: ignore
-        default=FanSpeed.LOW,
-    )
-    speed_level = attr.ib(type=int, default=0)
-    direction = attr.ib(
-        type=FanDirection,
-        converter=FanDirection.convert,  # type: ignore
-        default=FanDirection.FORWARD,
->>>>>>> 3e2baa3f
     )
 
 
@@ -293,7 +205,6 @@
 
 
 class LightState(EntityState):
-<<<<<<< HEAD
     state: bool = False
     brightness: float = 0.0
     red: float = 0.0
@@ -302,16 +213,6 @@
     white: float = 0.0
     color_temperature: float = 0.0
     effect: str = ""
-=======
-    state = attr.ib(type=bool, default=False)
-    brightness = attr.ib(type=float, default=0.0)
-    red = attr.ib(type=float, default=0.0)
-    green = attr.ib(type=float, default=0.0)
-    blue = attr.ib(type=float, default=0.0)
-    white = attr.ib(type=float, default=0.0)
-    color_temperature = attr.ib(type=float, default=0.0)
-    effect = attr.ib(type=str, default="")
->>>>>>> 3e2baa3f
 
 
 # ==================== SENSOR ====================
@@ -320,7 +221,6 @@
     MEASUREMENT = 1
 
 
-<<<<<<< HEAD
 class SensorInfo(EntityInfo):
     icon: str = ""
     device_class: str = ""
@@ -329,19 +229,6 @@
     force_update: bool = False
     state_class: Optional[SensorStateClass] = converter_field(
         default=SensorStateClass.NONE, converter=SensorStateClass.convert
-=======
-@attr.s
-class SensorInfo(EntityInfo):
-    icon = attr.ib(type=str, default="")
-    device_class = attr.ib(type=str, default="")
-    unit_of_measurement = attr.ib(type=str, default="")
-    accuracy_decimals = attr.ib(type=int, default=0)
-    force_update = attr.ib(type=bool, default=False)
-    state_class = attr.ib(
-        type=SensorStateClass,
-        converter=SensorStateClass.convert,  # type: ignore
-        default=SensorStateClass.NONE,
->>>>>>> 3e2baa3f
     )
 
 
@@ -352,13 +239,8 @@
 
 # ==================== SWITCH ====================
 class SwitchInfo(EntityInfo):
-<<<<<<< HEAD
     icon: str = ""
     assumed_state: bool = False
-=======
-    icon = attr.ib(type=str, default="")
-    assumed_state = attr.ib(type=bool, default=False)
->>>>>>> 3e2baa3f
 
 
 class SwitchState(EntityState):
@@ -367,21 +249,12 @@
 
 # ==================== TEXT SENSOR ====================
 class TextSensorInfo(EntityInfo):
-<<<<<<< HEAD
     icon: str = ""
-=======
-    icon = attr.ib(type=str, default="")
->>>>>>> 3e2baa3f
 
 
 class TextSensorState(EntityState):
-<<<<<<< HEAD
     state: str = ""
     missing_state: bool = False
-=======
-    state = attr.ib(type=str, default="")
-    missing_state = attr.ib(type=bool, default=False)
->>>>>>> 3e2baa3f
 
 
 # ==================== CAMERA ====================
@@ -431,7 +304,6 @@
     FAN = 6
 
 
-<<<<<<< HEAD
 class ClimateInfo(EntityInfo):
     supports_current_temperature: bool = False
     supports_two_point_target_temperature: bool = False
@@ -448,36 +320,10 @@
     )
     supported_swing_modes: List[ClimateSwingMode] = converter_field(
         default_factory=list, converter=ClimateSwingMode.convert_list
-=======
-@attr.s
-class ClimateInfo(EntityInfo):
-    supports_current_temperature = attr.ib(type=bool, default=False)
-    supports_two_point_target_temperature = attr.ib(type=bool, default=False)
-    supported_modes = attr.ib(
-        type=List[ClimateMode],
-        converter=ClimateMode.convert_list,  # type: ignore
-        factory=list,
-    )
-    visual_min_temperature = attr.ib(type=float, default=0.0)
-    visual_max_temperature = attr.ib(type=float, default=0.0)
-    visual_temperature_step = attr.ib(type=float, default=0.0)
-    supports_away = attr.ib(type=bool, default=False)
-    supports_action = attr.ib(type=bool, default=False)
-    supported_fan_modes = attr.ib(
-        type=List[ClimateFanMode],
-        converter=ClimateFanMode.convert_list,  # type: ignore
-        factory=list,
-    )
-    supported_swing_modes = attr.ib(
-        type=List[ClimateSwingMode],
-        converter=ClimateSwingMode.convert_list,  # type: ignore
-        factory=list,
->>>>>>> 3e2baa3f
     )
 
 
 class ClimateState(EntityState):
-<<<<<<< HEAD
     mode: Optional[ClimateMode] = converter_field(
         default=ClimateMode.OFF, converter=ClimateMode.convert
     )
@@ -494,32 +340,6 @@
     )
     swing_mode: Optional[ClimateSwingMode] = converter_field(
         default=ClimateSwingMode.OFF, converter=ClimateSwingMode.convert
-=======
-    mode = attr.ib(
-        type=ClimateMode,
-        converter=ClimateMode.convert,  # type: ignore
-        default=ClimateMode.OFF,
-    )
-    action = attr.ib(
-        type=ClimateAction,
-        converter=ClimateAction.convert,  # type: ignore
-        default=ClimateAction.OFF,
-    )
-    current_temperature = attr.ib(type=float, default=0.0)
-    target_temperature = attr.ib(type=float, default=0.0)
-    target_temperature_low = attr.ib(type=float, default=0.0)
-    target_temperature_high = attr.ib(type=float, default=0.0)
-    away = attr.ib(type=bool, default=False)
-    fan_mode = attr.ib(
-        type=Optional[ClimateFanMode],
-        converter=ClimateFanMode.convert,  # type: ignore
-        default=ClimateFanMode.ON,
-    )
-    swing_mode = attr.ib(
-        type=Optional[ClimateSwingMode],
-        converter=ClimateSwingMode.convert,  # type: ignore
-        default=ClimateSwingMode.OFF,
->>>>>>> 3e2baa3f
     )
 
 
@@ -537,8 +357,9 @@
 
 
 # ==================== USER-DEFINED SERVICES ====================
-<<<<<<< HEAD
-def _convert_homeassistant_service_map(value):
+def _convert_homeassistant_service_map(
+    value: Iterable["HomeassistantServiceMap"],
+) -> Dict[str, str]:
     if isinstance(value, dict):
         # already a dict, don't convert
         return value
@@ -556,26 +377,6 @@
     )
     variables: Dict[str, str] = converter_field(
         default_factory=dict, converter=_convert_homeassistant_service_map
-=======
-def _convert_homeassistant_service_map(
-    value: Iterable["HomeassistantServiceMap"],
-) -> Dict[str, str]:
-    return {v.key: v.value for v in value}
-
-
-@attr.s
-class HomeassistantServiceCall:
-    service = attr.ib(type=str, default="")
-    is_event = attr.ib(type=bool, default=False)
-    data = attr.ib(
-        type=Dict[str, str], converter=_convert_homeassistant_service_map, factory=dict
-    )
-    data_template = attr.ib(
-        type=Dict[str, str], converter=_convert_homeassistant_service_map, factory=dict
-    )
-    variables = attr.ib(
-        type=Dict[str, str], converter=_convert_homeassistant_service_map, factory=dict
->>>>>>> 3e2baa3f
     )
 
 
@@ -590,7 +391,6 @@
     STRING_ARRAY = 7
 
 
-<<<<<<< HEAD
 class UserServiceArg(APIModelBase):
     name: str = ""
     type: Optional[UserServiceArgType] = converter_field(
@@ -610,46 +410,4 @@
     key: int = 0
     args: List[UserServiceArg] = converter_field(
         default_factory=list, converter=UserServiceArg.convert_list
-    )
-=======
-_K = TypeVar("_K")
-
-
-def _attr_obj_from_dict(cls: Type[_K], **kwargs: Any) -> _K:
-    return cls(**{key: kwargs[key] for key in attr.fields_dict(cls)})  # type: ignore
-
-
-@attr.s
-class UserServiceArg:
-    name = attr.ib(type=str, default="")
-    type_ = attr.ib(
-        type=UserServiceArgType,
-        converter=UserServiceArgType.convert,  # type: ignore
-        default=UserServiceArgType.BOOL,
-    )
-
-
-@attr.s
-class UserService:
-    name = attr.ib(type=str, default="")
-    key = attr.ib(type=int, default=0)
-    args = attr.ib(type=List[UserServiceArg], converter=list, factory=list)
-
-    @classmethod
-    def from_dict(cls, dict_: Dict[str, Any]) -> "UserService":
-        args = []
-        for arg in dict_.get("args", []):
-            args.append(_attr_obj_from_dict(UserServiceArg, **arg))
-        return cls(
-            name=dict_.get("name", ""),
-            key=dict_.get("key", 0),
-            args=args,  # type: ignore
-        )
-
-    def to_dict(self) -> Dict[str, Any]:
-        return {
-            "name": self.name,
-            "key": self.key,
-            "args": [attr.asdict(arg) for arg in self.args],
-        }
->>>>>>> 3e2baa3f
+    )