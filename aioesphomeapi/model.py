import enum
from dataclasses import asdict, dataclass, field, fields
from typing import (
    TYPE_CHECKING,
    Any,
    Callable,
    Dict,
    Iterable,
    List,
    Optional,
    Type,
    TypeVar,
    Union,
    cast,
)

if TYPE_CHECKING:
    from .api_pb2 import HomeassistantServiceMap  # type: ignore

# All fields in here should have defaults set
# Home Assistant depends on these fields being constructible
# with args from a previous version of Home Assistant.
# The default value should *always* be the Protobuf default value
# for a field (False, 0, empty string, enum with value 0, ...)

_T = TypeVar("_T", bound="APIIntEnum")
_V = TypeVar("_V")


class APIIntEnum(enum.IntEnum):
    """Base class for int enum values in API model."""

    @classmethod
    def convert(cls: Type[_T], value: int) -> Optional[_T]:
        try:
            return cls(value)
        except ValueError:
            return None

    @classmethod
    def convert_list(cls: Type[_T], value: List[int]) -> List[_T]:
        ret = []
        for x in value:
            try:
                ret.append(cls(x))
            except ValueError:
                pass
        return ret


@dataclass(frozen=True)
class APIModelBase:
    def __post_init__(self) -> None:
        for field_ in fields(type(self)):
            convert = field_.metadata.get("converter")
            if convert is None:
                continue
            val = getattr(self, field_.name)
            # use this setattr to prevent FrozenInstanceError
            super().__setattr__(field_.name, convert(val))

    def asdict(self) -> Dict[str, Any]:
        return asdict(self)

    @classmethod
    def fromdict(cls: Type[_V], data: Dict[str, Any]) -> _V:
        init_args = {}
        for field_ in fields(cls):
            name = field_.name
            if name not in data:
                # Use default
                continue
            value = data[name]
            convert = field_.metadata.get("converter")
            if convert is not None:
                value = convert(value)
            init_args[name] = value
        return cls(**init_args)  # type: ignore


def converter_field(*, converter: Callable[[Any], _V], **kwargs: Any) -> _V:
    metadata = kwargs.pop("metadata", {})
    metadata["converter"] = converter
    return cast(_V, field(metadata=metadata, **kwargs))


@dataclass(frozen=True, order=True)
class APIVersion(APIModelBase):
    major: int = 0
    minor: int = 0


@dataclass(frozen=True)
class DeviceInfo(APIModelBase):
    uses_password: bool = False
    name: str = ""
    mac_address: str = ""
    compilation_time: str = ""
    model: str = ""
    has_deep_sleep: bool = False
    esphome_version: str = ""


@dataclass(frozen=True)
class EntityInfo(APIModelBase):
    object_id: str = ""
    key: int = 0
    name: str = ""
    unique_id: str = ""


@dataclass(frozen=True)
class EntityState(APIModelBase):
    key: int = 0


# ==================== BINARY SENSOR ====================
@dataclass(frozen=True)
class BinarySensorInfo(EntityInfo):
    device_class: str = ""
    is_status_binary_sensor: bool = False


@dataclass(frozen=True)
class BinarySensorState(EntityState):
    state: bool = False
    missing_state: bool = False


# ==================== COVER ====================
@dataclass(frozen=True)
class CoverInfo(EntityInfo):
    assumed_state: bool = False
    supports_position: bool = False
    supports_tilt: bool = False
    device_class: str = ""


class LegacyCoverState(APIIntEnum):
    OPEN = 0
    CLOSED = 1


class LegacyCoverCommand(APIIntEnum):
    OPEN = 0
    CLOSE = 1
    STOP = 2


class CoverOperation(APIIntEnum):
    IDLE = 0
    IS_OPENING = 1
    IS_CLOSING = 2


@dataclass(frozen=True)
class CoverState(EntityState):
    legacy_state: Optional[LegacyCoverState] = converter_field(
        default=LegacyCoverState.OPEN, converter=LegacyCoverState.convert
    )
    position: float = 0.0
    tilt: float = 0.0
    current_operation: Optional[CoverOperation] = converter_field(
        default=CoverOperation.IDLE, converter=CoverOperation.convert
    )

    def is_closed(self, api_version: APIVersion) -> bool:
        if api_version >= APIVersion(1, 1):
            return self.position == 0.0
        return self.legacy_state == LegacyCoverState.CLOSED


# ==================== FAN ====================
@dataclass(frozen=True)
class FanInfo(EntityInfo):
    supports_oscillation: bool = False
    supports_speed: bool = False
    supports_direction: bool = False
    supported_speed_levels: int = 0


class FanSpeed(APIIntEnum):
    LOW = 0
    MEDIUM = 1
    HIGH = 2


class FanDirection(APIIntEnum):
    FORWARD = 0
    REVERSE = 1


@dataclass(frozen=True)
class FanState(EntityState):
    state: bool = False
    oscillating: bool = False
    speed: Optional[FanSpeed] = converter_field(
        default=FanSpeed.LOW, converter=FanSpeed.convert
    )
    speed_level: int = 0
    direction: Optional[FanDirection] = converter_field(
        default=FanDirection.FORWARD, converter=FanDirection.convert
    )


# ==================== LIGHT ====================
@dataclass(frozen=True)
class LightInfo(EntityInfo):
    supports_brightness: bool = False
    supports_rgb: bool = False
    supports_white_value: bool = False
    supports_color_temperature: bool = False
    min_mireds: float = 0.0
    max_mireds: float = 0.0
    effects: List[str] = converter_field(default_factory=list, converter=list)


@dataclass(frozen=True)
class LightState(EntityState):
    state: bool = False
    brightness: float = 0.0
    red: float = 0.0
    green: float = 0.0
    blue: float = 0.0
    white: float = 0.0
    color_temperature: float = 0.0
    effect: str = ""


# ==================== SENSOR ====================
class SensorStateClass(APIIntEnum):
    NONE = 0
    MEASUREMENT = 1


@dataclass(frozen=True)
class SensorInfo(EntityInfo):
    icon: str = ""
    device_class: str = ""
    unit_of_measurement: str = ""
    accuracy_decimals: int = 0
    force_update: bool = False
    state_class: Optional[SensorStateClass] = converter_field(
        default=SensorStateClass.NONE, converter=SensorStateClass.convert
    )


@dataclass(frozen=True)
class SensorState(EntityState):
    state: float = 0.0
    missing_state: bool = False


# ==================== SWITCH ====================
@dataclass(frozen=True)
class SwitchInfo(EntityInfo):
    icon: str = ""
    assumed_state: bool = False


@dataclass(frozen=True)
class SwitchState(EntityState):
    state: bool = False


# ==================== TEXT SENSOR ====================
@dataclass(frozen=True)
class TextSensorInfo(EntityInfo):
    icon: str = ""


@dataclass(frozen=True)
class TextSensorState(EntityState):
    state: str = ""
    missing_state: bool = False


# ==================== CAMERA ====================
@dataclass(frozen=True)
class CameraInfo(EntityInfo):
    pass


@dataclass(frozen=True)
class CameraState(EntityState):
    image: bytes = field(default_factory=bytes)


# ==================== CLIMATE ====================
class ClimateMode(APIIntEnum):
    OFF = 0
    HEAT_COOL = 1
    COOL = 2
    HEAT = 3
    FAN_ONLY = 4
    DRY = 5
    AUTO = 6


class ClimateFanMode(APIIntEnum):
    ON = 0
    OFF = 1
    AUTO = 2
    LOW = 3
    MEDIUM = 4
    HIGH = 5
    MIDDLE = 6
    FOCUS = 7
    DIFFUSE = 8


class ClimateSwingMode(APIIntEnum):
    OFF = 0
    BOTH = 1
    VERTICAL = 2
    HORIZONTAL = 3


class ClimateAction(APIIntEnum):
    OFF = 0
    COOLING = 2
    HEATING = 3
    IDLE = 4
    DRYING = 5
    FAN = 6


<<<<<<< HEAD
@dataclass(frozen=True)
=======
class ClimatePreset(APIIntEnum):
    NONE = 0
    HOME = 1
    AWAY = 2
    BOOST = 3
    COMFORT = 4
    ECO = 5
    SLEEP = 6
    ACTIVITY = 7


@attr.s
>>>>>>> 61cefdb4
class ClimateInfo(EntityInfo):
    supports_current_temperature: bool = False
    supports_two_point_target_temperature: bool = False
    supported_modes: List[ClimateMode] = converter_field(
        default_factory=list, converter=ClimateMode.convert_list
    )
<<<<<<< HEAD
    visual_min_temperature: float = 0.0
    visual_max_temperature: float = 0.0
    visual_temperature_step: float = 0.0
    supports_away: bool = False
    supports_action: bool = False
    supported_fan_modes: List[ClimateFanMode] = converter_field(
        default_factory=list, converter=ClimateFanMode.convert_list
=======
    visual_min_temperature = attr.ib(type=float, default=0.0)
    visual_max_temperature = attr.ib(type=float, default=0.0)
    visual_temperature_step = attr.ib(type=float, default=0.0)
    legacy_supports_away = attr.ib(type=bool, default=False)
    supports_action = attr.ib(type=bool, default=False)
    supported_fan_modes = attr.ib(
        type=List[ClimateFanMode],
        converter=ClimateFanMode.convert_list,  # type: ignore
        factory=list,
>>>>>>> 61cefdb4
    )
    supported_swing_modes: List[ClimateSwingMode] = converter_field(
        default_factory=list, converter=ClimateSwingMode.convert_list
    )
    supported_custom_fan_modes = attr.ib(type=List[str], converter=list, factory=list)
    supported_presets = attr.ib(
        type=List[ClimatePreset], converter=ClimatePreset.convert_list, factory=list  # type: ignore
    )
    supported_custom_presets = attr.ib(type=List[str], converter=list, factory=list)

    def supported_presets_compat(self, api_version: APIVersion) -> List[ClimatePreset]:
        if api_version < APIVersion(1, 5):
            return (
                [ClimatePreset.HOME, ClimatePreset.AWAY]
                if self.legacy_supports_away
                else []
            )
        return self.supported_presets


@dataclass(frozen=True)
class ClimateState(EntityState):
    mode: Optional[ClimateMode] = converter_field(
        default=ClimateMode.OFF, converter=ClimateMode.convert
    )
    action: Optional[ClimateAction] = converter_field(
        default=ClimateAction.OFF, converter=ClimateAction.convert
    )
<<<<<<< HEAD
    current_temperature: float = 0.0
    target_temperature: float = 0.0
    target_temperature_low: float = 0.0
    target_temperature_high: float = 0.0
    away: bool = False
    fan_mode: Optional[ClimateFanMode] = converter_field(
        default=ClimateFanMode.ON, converter=ClimateFanMode.convert
=======
    current_temperature = attr.ib(type=float, default=0.0)
    target_temperature = attr.ib(type=float, default=0.0)
    target_temperature_low = attr.ib(type=float, default=0.0)
    target_temperature_high = attr.ib(type=float, default=0.0)
    legacy_away = attr.ib(type=bool, default=False)
    fan_mode = attr.ib(
        type=Optional[ClimateFanMode],
        converter=ClimateFanMode.convert,  # type: ignore
        default=ClimateFanMode.ON,
>>>>>>> 61cefdb4
    )
    swing_mode: Optional[ClimateSwingMode] = converter_field(
        default=ClimateSwingMode.OFF, converter=ClimateSwingMode.convert
    )
    custom_fan_mode = attr.ib(type=str, default="")
    preset = attr.ib(
        type=Optional[ClimatePreset],
        converter=ClimatePreset.convert,  # type: ignore
        default=ClimatePreset.HOME,
    )
    custom_preset = attr.ib(type=str, default="")

    def preset_compat(self, api_version: APIVersion) -> Optional[ClimatePreset]:
        if api_version < APIVersion(1, 5):
            return ClimatePreset.AWAY if self.legacy_away else ClimatePreset.HOME
        return self.preset


# ==================== NUMBER ====================
@attr.s
class NumberInfo(EntityInfo):
    icon = attr.ib(type=str, default="")
    min_value = attr.ib(type=float, default=0.0)
    max_value = attr.ib(type=float, default=0.0)
    step = attr.ib(type=float, default=0.0)


@attr.s
class NumberState(EntityState):
    state = attr.ib(type=float, default=0.0)
    missing_state = attr.ib(type=bool, default=False)


COMPONENT_TYPE_TO_INFO = {
    "binary_sensor": BinarySensorInfo,
    "cover": CoverInfo,
    "fan": FanInfo,
    "light": LightInfo,
    "sensor": SensorInfo,
    "switch": SwitchInfo,
    "text_sensor": TextSensorInfo,
    "camera": CameraInfo,
    "climate": ClimateInfo,
    "number": NumberInfo,
}


# ==================== USER-DEFINED SERVICES ====================
def _convert_homeassistant_service_map(
    value: Union[Dict[str, str], Iterable["HomeassistantServiceMap"]],
) -> Dict[str, str]:
    if isinstance(value, dict):
        # already a dict, don't convert
        return value
    return {v.key: v.value for v in value}  # type: ignore


@dataclass(frozen=True)
class HomeassistantServiceCall(APIModelBase):
    service: str = ""
    is_event: bool = False
    data: Dict[str, str] = converter_field(
        default_factory=dict, converter=_convert_homeassistant_service_map
    )
    data_template: Dict[str, str] = converter_field(
        default_factory=dict, converter=_convert_homeassistant_service_map
    )
    variables: Dict[str, str] = converter_field(
        default_factory=dict, converter=_convert_homeassistant_service_map
    )


class UserServiceArgType(APIIntEnum):
    BOOL = 0
    INT = 1
    FLOAT = 2
    STRING = 3
    BOOL_ARRAY = 4
    INT_ARRAY = 5
    FLOAT_ARRAY = 6
    STRING_ARRAY = 7


@dataclass(frozen=True)
class UserServiceArg(APIModelBase):
    name: str = ""
    type: Optional[UserServiceArgType] = converter_field(
        default=UserServiceArgType.BOOL, converter=UserServiceArgType.convert
    )

    @classmethod
    def convert_list(cls, value: List[Any]) -> List["UserServiceArg"]:
        ret = []
        for x in value:
            if isinstance(x, dict):
                ret.append(UserServiceArg(x["name"], x["type"]))
            else:
                ret.append(UserServiceArg(x.name, x.type))
        return ret


@dataclass(frozen=True)
class UserService(APIModelBase):
    name: str = ""
    key: int = 0
    args: List[UserServiceArg] = converter_field(
        default_factory=list, converter=UserServiceArg.convert_list
    )


class LogLevel(APIIntEnum):
    LOG_LEVEL_NONE = 0
    LOG_LEVEL_ERROR = 1
    LOG_LEVEL_WARN = 2
    LOG_LEVEL_INFO = 3
    LOG_LEVEL_DEBUG = 4
    LOG_LEVEL_VERBOSE = 5
    LOG_LEVEL_VERY_VERBOSE = 6<|MERGE_RESOLUTION|>--- conflicted
+++ resolved
@@ -59,22 +59,22 @@
             # use this setattr to prevent FrozenInstanceError
             super().__setattr__(field_.name, convert(val))
 
-    def asdict(self) -> Dict[str, Any]:
+    def to_dict(self) -> Dict[str, Any]:
         return asdict(self)
 
     @classmethod
-    def fromdict(cls: Type[_V], data: Dict[str, Any]) -> _V:
-        init_args = {}
-        for field_ in fields(cls):
-            name = field_.name
-            if name not in data:
-                # Use default
-                continue
-            value = data[name]
-            convert = field_.metadata.get("converter")
-            if convert is not None:
-                value = convert(value)
-            init_args[name] = value
+    def from_dict(cls: Type[_V], data: Dict[str, Any], *, ignore_missing: bool = True) -> _V:
+        init_args = {
+            f.name: data[f.name] for f in fields(cls)
+            if f.name in data or (not ignore_missing)
+        }
+        return cls(**init_args)  # type: ignore
+
+    @classmethod
+    def from_pb(cls: Type[_V], data: Any) -> _V:
+        init_args = {
+            f.name: getattr(data, f.name) for f in fields(cls)
+        }
         return cls(**init_args)  # type: ignore
 
 
@@ -325,9 +325,6 @@
     FAN = 6
 
 
-<<<<<<< HEAD
-@dataclass(frozen=True)
-=======
 class ClimatePreset(APIIntEnum):
     NONE = 0
     HOME = 1
@@ -339,42 +336,33 @@
     ACTIVITY = 7
 
 
-@attr.s
->>>>>>> 61cefdb4
+@dataclass(frozen=True)
 class ClimateInfo(EntityInfo):
     supports_current_temperature: bool = False
     supports_two_point_target_temperature: bool = False
     supported_modes: List[ClimateMode] = converter_field(
         default_factory=list, converter=ClimateMode.convert_list
     )
-<<<<<<< HEAD
     visual_min_temperature: float = 0.0
     visual_max_temperature: float = 0.0
     visual_temperature_step: float = 0.0
-    supports_away: bool = False
+    legacy_supports_away: bool = False
     supports_action: bool = False
     supported_fan_modes: List[ClimateFanMode] = converter_field(
         default_factory=list, converter=ClimateFanMode.convert_list
-=======
-    visual_min_temperature = attr.ib(type=float, default=0.0)
-    visual_max_temperature = attr.ib(type=float, default=0.0)
-    visual_temperature_step = attr.ib(type=float, default=0.0)
-    legacy_supports_away = attr.ib(type=bool, default=False)
-    supports_action = attr.ib(type=bool, default=False)
-    supported_fan_modes = attr.ib(
-        type=List[ClimateFanMode],
-        converter=ClimateFanMode.convert_list,  # type: ignore
-        factory=list,
->>>>>>> 61cefdb4
     )
     supported_swing_modes: List[ClimateSwingMode] = converter_field(
         default_factory=list, converter=ClimateSwingMode.convert_list
     )
-    supported_custom_fan_modes = attr.ib(type=List[str], converter=list, factory=list)
-    supported_presets = attr.ib(
-        type=List[ClimatePreset], converter=ClimatePreset.convert_list, factory=list  # type: ignore
-    )
-    supported_custom_presets = attr.ib(type=List[str], converter=list, factory=list)
+    supported_custom_fan_modes: List[str] = converter_field(
+        default_factory=list, converter=list
+    )
+    supported_presets: List[ClimatePreset] = converter_field(
+        default_factory=list, converter=ClimatePreset.convert_list
+    )
+    supported_custom_presets: List[str] = converter_field(
+        default_factory=list, converter=list
+    )
 
     def supported_presets_compat(self, api_version: APIVersion) -> List[ClimatePreset]:
         if api_version < APIVersion(1, 5):
@@ -394,36 +382,22 @@
     action: Optional[ClimateAction] = converter_field(
         default=ClimateAction.OFF, converter=ClimateAction.convert
     )
-<<<<<<< HEAD
     current_temperature: float = 0.0
     target_temperature: float = 0.0
     target_temperature_low: float = 0.0
     target_temperature_high: float = 0.0
-    away: bool = False
+    legacy_away: bool = False
     fan_mode: Optional[ClimateFanMode] = converter_field(
         default=ClimateFanMode.ON, converter=ClimateFanMode.convert
-=======
-    current_temperature = attr.ib(type=float, default=0.0)
-    target_temperature = attr.ib(type=float, default=0.0)
-    target_temperature_low = attr.ib(type=float, default=0.0)
-    target_temperature_high = attr.ib(type=float, default=0.0)
-    legacy_away = attr.ib(type=bool, default=False)
-    fan_mode = attr.ib(
-        type=Optional[ClimateFanMode],
-        converter=ClimateFanMode.convert,  # type: ignore
-        default=ClimateFanMode.ON,
->>>>>>> 61cefdb4
     )
     swing_mode: Optional[ClimateSwingMode] = converter_field(
         default=ClimateSwingMode.OFF, converter=ClimateSwingMode.convert
     )
-    custom_fan_mode = attr.ib(type=str, default="")
-    preset = attr.ib(
-        type=Optional[ClimatePreset],
-        converter=ClimatePreset.convert,  # type: ignore
-        default=ClimatePreset.HOME,
-    )
-    custom_preset = attr.ib(type=str, default="")
+    custom_fan_mode: str = ""
+    preset: Optional[ClimatePreset] = converter_field(
+        default=ClimatePreset.HOME, converter=ClimatePreset.convert
+    )
+    custom_preset: str = ""
 
     def preset_compat(self, api_version: APIVersion) -> Optional[ClimatePreset]:
         if api_version < APIVersion(1, 5):
@@ -432,18 +406,18 @@
 
 
 # ==================== NUMBER ====================
-@attr.s
+@dataclass(frozen=True)
 class NumberInfo(EntityInfo):
-    icon = attr.ib(type=str, default="")
-    min_value = attr.ib(type=float, default=0.0)
-    max_value = attr.ib(type=float, default=0.0)
-    step = attr.ib(type=float, default=0.0)
-
-
-@attr.s
+    icon: str = ""
+    min_value: float = 0.0
+    max_value: float = 0.0
+    step: float = 0.0
+
+
+@dataclass(frozen=True)
 class NumberState(EntityState):
-    state = attr.ib(type=float, default=0.0)
-    missing_state = attr.ib(type=bool, default=False)
+    state: float = 0.0
+    missing_state: bool = False
 
 
 COMPONENT_TYPE_TO_INFO = {
