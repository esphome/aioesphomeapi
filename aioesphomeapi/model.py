--- conflicted
+++ resolved
@@ -585,7 +585,6 @@
     state: bool = False
 
 
-<<<<<<< HEAD
 # ==================== LOCK ====================
 class LockState(APIIntEnum):
     LOCK_STATE_NONE = 0
@@ -616,7 +615,7 @@
         default=LockState.LOCK_STATE_NONE, converter=LockState.convert
     )
 
-=======
+
 # ==================== BUTTON ====================
 @dataclass(frozen=True)
 class ButtonInfo(EntityInfo):
@@ -624,7 +623,6 @@
 
 
 # ==================== INFO MAP ====================
->>>>>>> 7961e47e
 
 COMPONENT_TYPE_TO_INFO: Dict[str, Type[EntityInfo]] = {
     "binary_sensor": BinarySensorInfo,
