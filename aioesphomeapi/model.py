import enum
from typing import List, Dict, TypeVar, Optional, Type

import attr

# All fields in here should have defaults set
# Home Assistant depends on these fields being constructible
# with args from a previous version of Home Assistant.
# The default value should *always* be the Protobuf default value
# for a field (False, 0, empty string, enum with value 0, ...)


_T = TypeVar('_T')

class APIIntEnum(enum.IntEnum):
    """Base class for int enum values in API model."""
    @classmethod
    def convert(cls: Type[_T], value: int) -> Optional[_T]:
        try:
            return cls(value)
        except ValueError:
            return None

    @classmethod
    def convert_list(cls: Type[_T], value: List[int]) -> List[_T]:
        ret = []
        for x in value:
            try:
                ret.append(cls(x))
            except ValueError:
                pass
        return ret


@attr.s
class APIVersion:
    major = attr.ib(type=int, default=0)
    minor = attr.ib(type=int, default=0)


@attr.s
class DeviceInfo:
    uses_password = attr.ib(type=bool, default=False)
    name = attr.ib(type=str, default='')
    mac_address = attr.ib(type=str, default='')
    compilation_time = attr.ib(type=str, default='')
    model = attr.ib(type=str, default='')
    has_deep_sleep = attr.ib(type=bool, default=False)
    esphome_version = attr.ib(type=str, default='')


@attr.s
class EntityInfo:
    object_id = attr.ib(type=str, default='')
    key = attr.ib(type=int, default=0)
    name = attr.ib(type=str, default='')
    unique_id = attr.ib(type=str, default='')


@attr.s
class EntityState:
    key = attr.ib(type=int, default=0)


# ==================== BINARY SENSOR ====================
@attr.s
class BinarySensorInfo(EntityInfo):
    device_class = attr.ib(type=str, default='')
    is_status_binary_sensor = attr.ib(type=bool, default=False)


@attr.s
class BinarySensorState(EntityState):
    state = attr.ib(type=bool, default=False)
    missing_state = attr.ib(type=bool, default=False)


# ==================== COVER ====================
@attr.s
class CoverInfo(EntityInfo):
    assumed_state = attr.ib(type=bool, default=False)
    supports_position = attr.ib(type=bool, default=False)
    supports_tilt = attr.ib(type=bool, default=False)
    device_class = attr.ib(type=str, default='')


class LegacyCoverState(APIIntEnum):
    OPEN = 0
    CLOSED = 1


class LegacyCoverCommand(APIIntEnum):
    OPEN = 0
    CLOSE = 1
    STOP = 2


class CoverOperation(APIIntEnum):
    IDLE = 0
    IS_OPENING = 1
    IS_CLOSING = 2


@attr.s
class CoverState(EntityState):
    legacy_state = attr.ib(type=Optional[LegacyCoverState], converter=LegacyCoverState.convert,
                           default=LegacyCoverState.OPEN)
    position = attr.ib(type=float, default=0.0)
    tilt = attr.ib(type=float, default=0.0)
    current_operation = attr.ib(type=Optional[CoverOperation], converter=CoverOperation.convert,
                                default=CoverOperation.IDLE)

    def is_closed(self, api_version: APIVersion):
        if api_version >= APIVersion(1, 1):
            return self.position == 0.0
        return self.legacy_state == LegacyCoverState.CLOSED


# ==================== FAN ====================
@attr.s
class FanInfo(EntityInfo):
    supports_oscillation = attr.ib(type=bool, default=False)
    supports_speed = attr.ib(type=bool, default=False)
    supports_direction = attr.ib(type=bool, default=False)
    supported_speed_levels = attr.ib(type=int, default=0)


class FanSpeed(APIIntEnum):
    LOW = 0
    MEDIUM = 1
    HIGH = 2


class FanDirection(APIIntEnum):
    FORWARD = 0
    REVERSE = 1


@attr.s
class FanState(EntityState):
    state = attr.ib(type=bool, default=False)
    oscillating = attr.ib(type=bool, default=False)
    speed = attr.ib(type=Optional[FanSpeed], converter=FanSpeed.convert, default=FanSpeed.LOW)
    speed_level = attr.ib(type=int, default=0)
    direction = attr.ib(type=Optional[FanDirection], converter=FanDirection.convert, default=FanDirection.FORWARD)


# ==================== LIGHT ====================
@attr.s
class LightInfo(EntityInfo):
    supports_brightness = attr.ib(type=bool, default=False)
    supports_rgb = attr.ib(type=bool, default=False)
    supports_white_value = attr.ib(type=bool, default=False)
    supports_color_temperature = attr.ib(type=bool, default=False)
    min_mireds = attr.ib(type=float, default=0.0)
    max_mireds = attr.ib(type=float, default=0.0)
    effects = attr.ib(type=List[str], converter=list, factory=list)


@attr.s
class LightState(EntityState):
    state = attr.ib(type=bool, default=False)
    brightness = attr.ib(type=float, default=0.0)
    red = attr.ib(type=float, default=0.0)
    green = attr.ib(type=float, default=0.0)
    blue = attr.ib(type=float, default=0.0)
    white = attr.ib(type=float, default=0.0)
    color_temperature = attr.ib(type=float, default=0.0)
    effect = attr.ib(type=str, default='')


# ==================== SENSOR ====================
class SensorStateClass(APIIntEnum):
    NONE = 0
    MEASUREMENT = 1

@attr.s
class SensorInfo(EntityInfo):
    icon = attr.ib(type=str, default='')
    device_class = attr.ib(type=str, default='')
    unit_of_measurement = attr.ib(type=str, default='')
    accuracy_decimals = attr.ib(type=int, default=0)
    force_update = attr.ib(type=bool, default=False)
    state_class = attr.ib(type=Optional[SensorStateClass], converter=SensorStateClass.convert, default=SensorStateClass.NONE)


@attr.s
class SensorState(EntityState):
    state = attr.ib(type=float, default=0.0)
    missing_state = attr.ib(type=bool, default=False)


# ==================== SWITCH ====================
@attr.s
class SwitchInfo(EntityInfo):
    icon = attr.ib(type=str, default='')
    assumed_state = attr.ib(type=bool, default=False)


@attr.s
class SwitchState(EntityState):
    state = attr.ib(type=bool, default=False)


# ==================== TEXT SENSOR ====================
@attr.s
class TextSensorInfo(EntityInfo):
    icon = attr.ib(type=str, default='')


@attr.s
class TextSensorState(EntityState):
    state = attr.ib(type=str, default='')
    missing_state = attr.ib(type=bool, default=False)


# ==================== CAMERA ====================
@attr.s
class CameraInfo(EntityInfo):
    pass


@attr.s
class CameraState(EntityState):
    image = attr.ib(type=bytes, factory=bytes)


# ==================== CLIMATE ====================
class ClimateMode(APIIntEnum):
    OFF = 0
    AUTO = 1
    COOL = 2
    HEAT = 3
    FAN_ONLY = 4
    DRY = 5


class ClimateFanMode(APIIntEnum):
    ON = 0
    OFF = 1
    AUTO = 2
    LOW = 3
    MEDIUM = 4
    HIGH = 5
    MIDDLE = 6
    FOCUS = 7
    DIFFUSE = 8


class ClimateSwingMode(APIIntEnum):
    OFF = 0
    BOTH = 1
    VERTICAL = 2
    HORIZONTAL = 3


class ClimateAction(APIIntEnum):
    OFF = 0
    COOLING = 2
    HEATING = 3
    IDLE = 4
    DRYING = 5
    FAN = 6


@attr.s
class ClimateInfo(EntityInfo):
    supports_current_temperature = attr.ib(type=bool, default=False)
    supports_two_point_target_temperature = attr.ib(type=bool, default=False)
    supported_modes = attr.ib(type=List[ClimateMode], converter=ClimateMode.convert_list,
                              factory=list)
    visual_min_temperature = attr.ib(type=float, default=0.0)
    visual_max_temperature = attr.ib(type=float, default=0.0)
    visual_temperature_step = attr.ib(type=float, default=0.0)
    supports_away = attr.ib(type=bool, default=False)
    supports_action = attr.ib(type=bool, default=False)
    supported_fan_modes = attr.ib(
        type=List[ClimateFanMode], converter=ClimateFanMode.convert_list, factory=list
    )
    supported_swing_modes = attr.ib(
        type=List[ClimateSwingMode], converter=ClimateSwingMode.convert_list, factory=list
    )


@attr.s
class ClimateState(EntityState):
    mode = attr.ib(type=Optional[ClimateMode], converter=ClimateMode.convert,
                   default=ClimateMode.OFF)
    action = attr.ib(type=Optional[ClimateAction], converter=ClimateAction.convert,
                     default=ClimateAction.OFF)
    current_temperature = attr.ib(type=float, default=0.0)
    target_temperature = attr.ib(type=float, default=0.0)
    target_temperature_low = attr.ib(type=float, default=0.0)
    target_temperature_high = attr.ib(type=float, default=0.0)
    away = attr.ib(type=bool, default=False)
    fan_mode = attr.ib(
<<<<<<< HEAD
        type=Optional[ClimateFanMode], converter=ClimateFanMode.convert, default=ClimateFanMode.AUTO
=======
        type=ClimateFanMode, converter=ClimateFanMode, default=ClimateFanMode.ON
>>>>>>> ee2c5d91
    )
    swing_mode = attr.ib(
        type=Optional[ClimateSwingMode], converter=ClimateSwingMode.convert, default=ClimateSwingMode.OFF
    )


COMPONENT_TYPE_TO_INFO = {
    'binary_sensor': BinarySensorInfo,
    'cover': CoverInfo,
    'fan': FanInfo,
    'light': LightInfo,
    'sensor': SensorInfo,
    'switch': SwitchInfo,
    'text_sensor': TextSensorInfo,
    'camera': CameraInfo,
    'climate': ClimateInfo,
}


# ==================== USER-DEFINED SERVICES ====================
def _convert_homeassistant_service_map(value):
    return {v.key: v.value for v in value}


@attr.s
class HomeassistantServiceCall:
    service = attr.ib(type=str, default='')
    is_event = attr.ib(type=bool, default=False)
    data = attr.ib(type=Dict[str, str], converter=_convert_homeassistant_service_map,
                   factory=dict)
    data_template = attr.ib(type=Dict[str, str], converter=_convert_homeassistant_service_map,
                            factory=dict)
    variables = attr.ib(type=Dict[str, str], converter=_convert_homeassistant_service_map,
                        factory=dict)


class UserServiceArgType(APIIntEnum):
    BOOL = 0
    INT = 1
    FLOAT = 2
    STRING = 3
    BOOL_ARRAY = 4
    INT_ARRAY = 5
    FLOAT_ARRAY = 6
    STRING_ARRAY = 7


def _attr_obj_from_dict(cls, **kwargs):
    return cls(**{key: kwargs[key] for key in attr.fields_dict(cls)})


@attr.s
class UserServiceArg:
    name = attr.ib(type=str, default='')
    type_ = attr.ib(type=Optional[UserServiceArgType], converter=UserServiceArgType.convert,
                    default=UserServiceArgType.BOOL)


@attr.s
class UserService:
    name = attr.ib(type=str, default='')
    key = attr.ib(type=int, default=0)
    args = attr.ib(type=List[UserServiceArg], converter=list, factory=list)

    @staticmethod
    def from_dict(dict_):
        args = []
        for arg in dict_.get('args', []):
            args.append(_attr_obj_from_dict(UserServiceArg, **arg))
        return UserService(
            name=dict_.get('name', ''),
            key=dict_.get('key', 0),
            args=args
        )

    def to_dict(self):
        return {
            'name': self.name,
            'key': self.key,
            'args': [attr.asdict(arg) for arg in self.args],
        }<|MERGE_RESOLUTION|>--- conflicted
+++ resolved
@@ -294,11 +294,7 @@
     target_temperature_high = attr.ib(type=float, default=0.0)
     away = attr.ib(type=bool, default=False)
     fan_mode = attr.ib(
-<<<<<<< HEAD
-        type=Optional[ClimateFanMode], converter=ClimateFanMode.convert, default=ClimateFanMode.AUTO
-=======
-        type=ClimateFanMode, converter=ClimateFanMode, default=ClimateFanMode.ON
->>>>>>> ee2c5d91
+        type=Optional[ClimateFanMode], converter=ClimateFanMode.convert, default=ClimateFanMode.ON
     )
     swing_mode = attr.ib(
         type=Optional[ClimateSwingMode], converter=ClimateSwingMode.convert, default=ClimateSwingMode.OFF
