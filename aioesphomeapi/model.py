from __future__ import annotations

import enum
import sys
from collections.abc import Iterable
from dataclasses import asdict, dataclass, field, fields
from functools import cache, lru_cache, partial
from typing import TYPE_CHECKING, Any, Callable, TypeVar, cast
from uuid import UUID

from .api_pb2 import BluetoothLERawAdvertisement  # type: ignore[attr-defined]
from .util import fix_float_single_double_conversion

if sys.version_info[:2] < (3, 10):
    _dataclass_decorator = dataclass
    _frozen_dataclass_decorator = partial(dataclass, frozen=True)
else:
    _dataclass_decorator = partial(dataclass, slots=True)
    _frozen_dataclass_decorator = partial(dataclass, frozen=True, slots=True)


if TYPE_CHECKING:
    from .api_pb2 import (  # type: ignore
        BluetoothLEAdvertisementResponse,
        BluetoothLERawAdvertisementsResponse,
        HomeassistantServiceMap,
    )

# All fields in here should have defaults set
# Home Assistant depends on these fields being constructible
# with args from a previous version of Home Assistant.
# The default value should *always* be the Protobuf default value
# for a field (False, 0, empty string, enum with value 0, ...)

_T = TypeVar("_T", bound="APIIntEnum")
_V = TypeVar("_V")


class APIIntEnum(enum.IntEnum):
    """Base class for int enum values in API model."""

    @classmethod
    def convert(cls: type[_T], value: int) -> _T | None:
        try:
            return cls(value)
        except ValueError:
            return None

    @classmethod
    def convert_list(cls: type[_T], value: list[int]) -> list[_T]:
        ret = []
        for x in value:
            try:
                ret.append(cls(x))
            except ValueError:
                pass
        return ret


# Fields do not change so we can cache the result
# of calling fields() on the dataclass
cached_fields = cache(fields)


@_frozen_dataclass_decorator
class APIModelBase:
    def __post_init__(self) -> None:
        for field_ in cached_fields(type(self)):  # type: ignore[arg-type]
            convert = field_.metadata.get("converter")
            if convert is None:
                continue
            val = getattr(self, field_.name)
            # use this setattr to prevent FrozenInstanceError
            object.__setattr__(self, field_.name, convert(val))

    def to_dict(self) -> dict[str, Any]:
        return asdict(self)  # type: ignore[no-any-return, call-overload]

    @classmethod
    def from_dict(
        cls: type[_V], data: dict[str, Any], *, ignore_missing: bool = True
    ) -> _V:
        init_args = {
            f.name: data[f.name]
            for f in cached_fields(cls)  # type: ignore[arg-type]
            if f.name in data or (not ignore_missing)
        }
        return cls(**init_args)

    @classmethod
    def from_pb(cls: type[_V], data: Any) -> _V:
        return cls(**{f.name: getattr(data, f.name) for f in cached_fields(cls)})  # type: ignore[arg-type]


def converter_field(*, converter: Callable[[Any], _V], **kwargs: Any) -> _V:
    metadata = kwargs.pop("metadata", {})
    metadata["converter"] = converter
    return cast(_V, field(metadata=metadata, **kwargs))


@dataclass(frozen=True, order=True)
class APIVersion(APIModelBase):
    major: int = 0
    minor: int = 0


class BluetoothProxyFeature(enum.IntFlag):
    PASSIVE_SCAN = 1 << 0
    ACTIVE_CONNECTIONS = 1 << 1
    REMOTE_CACHING = 1 << 2
    PAIRING = 1 << 3
    CACHE_CLEARING = 1 << 4
    RAW_ADVERTISEMENTS = 1 << 5


class BluetoothProxySubscriptionFlag(enum.IntFlag):
    RAW_ADVERTISEMENTS = 1 << 0


@_frozen_dataclass_decorator
class DeviceInfo(APIModelBase):
    uses_password: bool = False
    name: str = ""
    friendly_name: str = ""
    mac_address: str = ""
    compilation_time: str = ""
    model: str = ""
    manufacturer: str = ""
    has_deep_sleep: bool = False
    esphome_version: str = ""
    project_name: str = ""
    project_version: str = ""
    webserver_port: int = 0
    voice_assistant_version: int = 0
    legacy_bluetooth_proxy_version: int = 0
    bluetooth_proxy_feature_flags: int = 0

    def bluetooth_proxy_feature_flags_compat(self, api_version: APIVersion) -> int:
        if api_version < APIVersion(1, 9):
            flags: int = 0
            if self.legacy_bluetooth_proxy_version >= 1:
                flags |= BluetoothProxyFeature.PASSIVE_SCAN
            if self.legacy_bluetooth_proxy_version >= 2:
                flags |= BluetoothProxyFeature.ACTIVE_CONNECTIONS
            if self.legacy_bluetooth_proxy_version >= 3:
                flags |= BluetoothProxyFeature.REMOTE_CACHING
            if self.legacy_bluetooth_proxy_version >= 4:
                flags |= BluetoothProxyFeature.PAIRING
            if self.legacy_bluetooth_proxy_version >= 5:
                flags |= BluetoothProxyFeature.CACHE_CLEARING
            return flags
        return self.bluetooth_proxy_feature_flags


class EntityCategory(APIIntEnum):
    NONE = 0
    CONFIG = 1
    DIAGNOSTIC = 2


@_frozen_dataclass_decorator
class EntityInfo(APIModelBase):
    object_id: str = ""
    key: int = 0
    name: str = ""
    unique_id: str = ""
    disabled_by_default: bool = False
    icon: str = ""
    entity_category: EntityCategory | None = converter_field(
        default=EntityCategory.NONE, converter=EntityCategory.convert
    )


@_frozen_dataclass_decorator
class EntityState(APIModelBase):
    key: int = 0


# ==================== BINARY SENSOR ====================
@_frozen_dataclass_decorator
class BinarySensorInfo(EntityInfo):
    device_class: str = ""
    is_status_binary_sensor: bool = False


@_frozen_dataclass_decorator
class BinarySensorState(EntityState):
    state: bool = False
    missing_state: bool = False


# ==================== COVER ====================
@_frozen_dataclass_decorator
class CoverInfo(EntityInfo):
    assumed_state: bool = False
    supports_stop: bool = False
    supports_position: bool = False
    supports_tilt: bool = False
    device_class: str = ""


class LegacyCoverState(APIIntEnum):
    OPEN = 0
    CLOSED = 1


class LegacyCoverCommand(APIIntEnum):
    OPEN = 0
    CLOSE = 1
    STOP = 2


class CoverOperation(APIIntEnum):
    IDLE = 0
    IS_OPENING = 1
    IS_CLOSING = 2


@_frozen_dataclass_decorator
class CoverState(EntityState):
    legacy_state: LegacyCoverState | None = converter_field(
        default=LegacyCoverState.OPEN, converter=LegacyCoverState.convert
    )
    position: float = converter_field(
        default=0.0, converter=fix_float_single_double_conversion
    )
    tilt: float = converter_field(
        default=0.0, converter=fix_float_single_double_conversion
    )
    current_operation: CoverOperation | None = converter_field(
        default=CoverOperation.IDLE, converter=CoverOperation.convert
    )

    def is_closed(self, api_version: APIVersion) -> bool:
        if api_version < APIVersion(1, 1):
            return self.legacy_state == LegacyCoverState.CLOSED
        return self.position == 0.0


# ==================== FAN ====================
@_frozen_dataclass_decorator
class FanInfo(EntityInfo):
    supports_oscillation: bool = False
    supports_speed: bool = False
    supports_direction: bool = False
    supported_speed_levels: int = 0


class FanSpeed(APIIntEnum):
    LOW = 0
    MEDIUM = 1
    HIGH = 2


class FanDirection(APIIntEnum):
    FORWARD = 0
    REVERSE = 1


@_frozen_dataclass_decorator
class FanState(EntityState):
    state: bool = False
    oscillating: bool = False
    speed: FanSpeed | None = converter_field(
        default=FanSpeed.LOW, converter=FanSpeed.convert
    )
    speed_level: int = 0
    direction: FanDirection | None = converter_field(
        default=FanDirection.FORWARD, converter=FanDirection.convert
    )


# ==================== LIGHT ====================
class LightColorCapability(enum.IntFlag):
    ON_OFF = 1 << 0
    BRIGHTNESS = 1 << 1
    WHITE = 1 << 2
    COLOR_TEMPERATURE = 1 << 3
    COLD_WARM_WHITE = 1 << 4
    RGB = 1 << 5


@_frozen_dataclass_decorator
class LightInfo(EntityInfo):
    supported_color_modes: list[int] = converter_field(
        default_factory=list, converter=list
    )
    min_mireds: float = converter_field(
        default=0.0, converter=fix_float_single_double_conversion
    )
    max_mireds: float = converter_field(
        default=0.0, converter=fix_float_single_double_conversion
    )
    effects: list[str] = converter_field(default_factory=list, converter=list)

    # deprecated, do not use
    legacy_supports_brightness: bool = False
    legacy_supports_rgb: bool = False
    legacy_supports_white_value: bool = False
    legacy_supports_color_temperature: bool = False

    def supported_color_modes_compat(self, api_version: APIVersion) -> list[int]:
        if api_version < APIVersion(1, 6):
            key = (
                self.legacy_supports_brightness,
                self.legacy_supports_rgb,
                self.legacy_supports_white_value,
                self.legacy_supports_color_temperature,
            )
            # map legacy flags to color modes,
            # key: (brightness, rgb, white, color_temp)
            modes_map = {
                (False, False, False, False): [LightColorCapability.ON_OFF],
                (True, False, False, False): [
                    LightColorCapability.ON_OFF | LightColorCapability.BRIGHTNESS
                ],
                (True, False, False, True): [
                    LightColorCapability.ON_OFF
                    | LightColorCapability.BRIGHTNESS
                    | LightColorCapability.COLOR_TEMPERATURE
                ],
                (True, True, False, False): [
                    LightColorCapability.ON_OFF
                    | LightColorCapability.BRIGHTNESS
                    | LightColorCapability.RGB
                ],
                (True, True, True, False): [
                    LightColorCapability.ON_OFF
                    | LightColorCapability.BRIGHTNESS
                    | LightColorCapability.RGB
                    | LightColorCapability.WHITE
                ],
                (True, True, False, True): [
                    LightColorCapability.ON_OFF
                    | LightColorCapability.BRIGHTNESS
                    | LightColorCapability.RGB
                    | LightColorCapability.COLOR_TEMPERATURE
                ],
                (True, True, True, True): [
                    LightColorCapability.ON_OFF
                    | LightColorCapability.BRIGHTNESS
                    | LightColorCapability.RGB
                    | LightColorCapability.WHITE
                    | LightColorCapability.COLOR_TEMPERATURE
                ],
            }

            return cast(list[int], modes_map[key]) if key in modes_map else []

        return self.supported_color_modes


@_frozen_dataclass_decorator
class LightState(EntityState):
    state: bool = False
    brightness: float = converter_field(
        default=0.0, converter=fix_float_single_double_conversion
    )
    color_mode: int = 0
    color_brightness: float = converter_field(
        default=0.0, converter=fix_float_single_double_conversion
    )
    red: float = converter_field(
        default=0.0, converter=fix_float_single_double_conversion
    )
    green: float = converter_field(
        default=0.0, converter=fix_float_single_double_conversion
    )
    blue: float = converter_field(
        default=0.0, converter=fix_float_single_double_conversion
    )
    white: float = converter_field(
        default=0.0, converter=fix_float_single_double_conversion
    )
    color_temperature: float = converter_field(
        default=0.0, converter=fix_float_single_double_conversion
    )
    cold_white: float = converter_field(
        default=0.0, converter=fix_float_single_double_conversion
    )
    warm_white: float = converter_field(
        default=0.0, converter=fix_float_single_double_conversion
    )
    effect: str = ""


# ==================== SENSOR ====================
class SensorStateClass(APIIntEnum):
    NONE = 0
    MEASUREMENT = 1
    TOTAL_INCREASING = 2
    TOTAL = 3


class LastResetType(APIIntEnum):
    NONE = 0
    NEVER = 1
    AUTO = 2


@_frozen_dataclass_decorator
class SensorInfo(EntityInfo):
    device_class: str = ""
    unit_of_measurement: str = ""
    accuracy_decimals: int = 0
    force_update: bool = False
    state_class: SensorStateClass | None = converter_field(
        default=SensorStateClass.NONE, converter=SensorStateClass.convert
    )
    last_reset_type: LastResetType | None = converter_field(
        default=LastResetType.NONE, converter=LastResetType.convert
    )


@_frozen_dataclass_decorator
class SensorState(EntityState):
    state: float = 0.0
    missing_state: bool = False


# ==================== SWITCH ====================
@_frozen_dataclass_decorator
class SwitchInfo(EntityInfo):
    assumed_state: bool = False
    device_class: str = ""


@_frozen_dataclass_decorator
class SwitchState(EntityState):
    state: bool = False


# ==================== TEXT SENSOR ====================
@_frozen_dataclass_decorator
class TextSensorInfo(EntityInfo):
    pass


@_frozen_dataclass_decorator
class TextSensorState(EntityState):
    state: str = ""
    missing_state: bool = False


# ==================== CAMERA ====================
@_frozen_dataclass_decorator
class CameraInfo(EntityInfo):
    pass


@_frozen_dataclass_decorator
class CameraState(EntityState):
    data: bytes = field(default_factory=bytes)


# ==================== CLIMATE ====================
class ClimateMode(APIIntEnum):
    OFF = 0
    HEAT_COOL = 1
    COOL = 2
    HEAT = 3
    FAN_ONLY = 4
    DRY = 5
    AUTO = 6


class ClimateFanMode(APIIntEnum):
    ON = 0
    OFF = 1
    AUTO = 2
    LOW = 3
    MEDIUM = 4
    HIGH = 5
    MIDDLE = 6
    FOCUS = 7
    DIFFUSE = 8
    QUIET = 9


class ClimateSwingMode(APIIntEnum):
    OFF = 0
    BOTH = 1
    VERTICAL = 2
    HORIZONTAL = 3


class ClimateAction(APIIntEnum):
    OFF = 0
    COOLING = 2
    HEATING = 3
    IDLE = 4
    DRYING = 5
    FAN = 6


class ClimatePreset(APIIntEnum):
    NONE = 0
    HOME = 1
    AWAY = 2
    BOOST = 3
    COMFORT = 4
    ECO = 5
    SLEEP = 6
    ACTIVITY = 7


@_frozen_dataclass_decorator
class ClimateInfo(EntityInfo):
    supports_current_temperature: bool = False
    supports_two_point_target_temperature: bool = False
    supported_modes: list[ClimateMode] = converter_field(
        default_factory=list, converter=ClimateMode.convert_list
    )
    visual_min_temperature: float = converter_field(
        default=0.0, converter=fix_float_single_double_conversion
    )
    visual_max_temperature: float = converter_field(
        default=0.0, converter=fix_float_single_double_conversion
    )
    visual_target_temperature_step: float = converter_field(
        default=0.0, converter=fix_float_single_double_conversion
    )
    visual_current_temperature_step: float = converter_field(
        default=0.0, converter=fix_float_single_double_conversion
    )
    legacy_supports_away: bool = False
    supports_action: bool = False
    supported_fan_modes: list[ClimateFanMode] = converter_field(
        default_factory=list, converter=ClimateFanMode.convert_list
    )
    supported_swing_modes: list[ClimateSwingMode] = converter_field(
        default_factory=list, converter=ClimateSwingMode.convert_list
    )
    supported_custom_fan_modes: list[str] = converter_field(
        default_factory=list, converter=list
    )
    supported_presets: list[ClimatePreset] = converter_field(
        default_factory=list, converter=ClimatePreset.convert_list
    )
    supported_custom_presets: list[str] = converter_field(
        default_factory=list, converter=list
    )

    def supported_presets_compat(self, api_version: APIVersion) -> list[ClimatePreset]:
        if api_version < APIVersion(1, 5):
            return (
                [ClimatePreset.HOME, ClimatePreset.AWAY]
                if self.legacy_supports_away
                else []
            )
        return self.supported_presets


@_frozen_dataclass_decorator
class ClimateState(EntityState):
    mode: ClimateMode | None = converter_field(
        default=ClimateMode.OFF, converter=ClimateMode.convert
    )
    action: ClimateAction | None = converter_field(
        default=ClimateAction.OFF, converter=ClimateAction.convert
    )
    current_temperature: float = converter_field(
        default=0.0, converter=fix_float_single_double_conversion
    )
    target_temperature: float = converter_field(
        default=0.0, converter=fix_float_single_double_conversion
    )
    target_temperature_low: float = converter_field(
        default=0.0, converter=fix_float_single_double_conversion
    )
    target_temperature_high: float = converter_field(
        default=0.0, converter=fix_float_single_double_conversion
    )
    legacy_away: bool = False
    fan_mode: ClimateFanMode | None = converter_field(
        default=ClimateFanMode.ON, converter=ClimateFanMode.convert
    )
    swing_mode: ClimateSwingMode | None = converter_field(
        default=ClimateSwingMode.OFF, converter=ClimateSwingMode.convert
    )
    custom_fan_mode: str = ""
    preset: ClimatePreset | None = converter_field(
        default=ClimatePreset.NONE, converter=ClimatePreset.convert
    )
    custom_preset: str = ""

    def preset_compat(self, api_version: APIVersion) -> ClimatePreset | None:
        if api_version < APIVersion(1, 5):
            return ClimatePreset.AWAY if self.legacy_away else ClimatePreset.HOME
        return self.preset


# ==================== NUMBER ====================
class NumberMode(APIIntEnum):
    AUTO = 0
    BOX = 1
    SLIDER = 2


@_frozen_dataclass_decorator
class NumberInfo(EntityInfo):
    min_value: float = converter_field(
        default=0.0, converter=fix_float_single_double_conversion
    )
    max_value: float = converter_field(
        default=0.0, converter=fix_float_single_double_conversion
    )
    step: float = converter_field(
        default=0.0, converter=fix_float_single_double_conversion
    )
    unit_of_measurement: str = ""
    mode: NumberMode | None = converter_field(
        default=NumberMode.AUTO, converter=NumberMode.convert
    )
    device_class: str = ""


@_frozen_dataclass_decorator
class NumberState(EntityState):
    state: float = converter_field(
        default=0.0, converter=fix_float_single_double_conversion
    )
    missing_state: bool = False


# ==================== SELECT ====================
@_frozen_dataclass_decorator
class SelectInfo(EntityInfo):
    options: list[str] = converter_field(default_factory=list, converter=list)


@_frozen_dataclass_decorator
class SelectState(EntityState):
    state: str = ""
    missing_state: bool = False


# ==================== SIREN ====================
@_frozen_dataclass_decorator
class SirenInfo(EntityInfo):
    tones: list[str] = converter_field(default_factory=list, converter=list)
    supports_volume: bool = False
    supports_duration: bool = False


@_frozen_dataclass_decorator
class SirenState(EntityState):
    state: bool = False


# ==================== BUTTON ====================
@_frozen_dataclass_decorator
class ButtonInfo(EntityInfo):
    device_class: str = ""


# ==================== LOCK ====================
class LockState(APIIntEnum):
    NONE = 0
    LOCKED = 1
    UNLOCKED = 3
    JAMMED = 3
    LOCKING = 4
    UNLOCKING = 5


class LockCommand(APIIntEnum):
    UNLOCK = 0
    LOCK = 1
    OPEN = 2


@_frozen_dataclass_decorator
class LockInfo(EntityInfo):
    supports_open: bool = False
    assumed_state: bool = False

    requires_code: bool = False
    code_format: str = ""


@_frozen_dataclass_decorator
class LockEntityState(EntityState):
    state: LockState | None = converter_field(
        default=LockState.NONE, converter=LockState.convert
    )


# ==================== MEDIA PLAYER ====================
class MediaPlayerState(APIIntEnum):
    NONE = 0
    IDLE = 1
    PLAYING = 2
    PAUSED = 3


class MediaPlayerCommand(APIIntEnum):
    PLAY = 0
    PAUSE = 1
    STOP = 2
    MUTE = 3
    UNMUTE = 4


@_frozen_dataclass_decorator
class MediaPlayerInfo(EntityInfo):
    supports_pause: bool = False


@_frozen_dataclass_decorator
class MediaPlayerEntityState(EntityState):
    state: MediaPlayerState | None = converter_field(
        default=MediaPlayerState.NONE, converter=MediaPlayerState.convert
    )
    volume: float = converter_field(
        default=0.0, converter=fix_float_single_double_conversion
    )
    muted: bool = False


<<<<<<< HEAD
# ==================== TEXT ====================
class TextMode(APIIntEnum):
    AUTO = 0
    TEXT = 1
    PASSWORD = 2


@dataclass(frozen=True)
class TextInfo(EntityInfo):
    min_length: int = 0
    max_length: int = 255
    pattern: str = ""
    mode: Optional[TextMode] = converter_field(
        default=TextMode.AUTO, converter=TextMode.convert
    )


@dataclass(frozen=True)
class TextState(EntityState):
    state: str = ""
    missing_state: bool = False
=======
# ==================== ALARM CONTROL PANEL ====================
class AlarmControlPanelState(APIIntEnum):
    DISARMED = 0
    ARMED_HOME = 1
    ARMED_AWAY = 2
    ARMED_NIGHT = 3
    ARMED_VACATION = 4
    ARMED_CUSTOM_BYPASS = 5
    PENDING = 6
    ARMING = 7
    DISARMING = 8
    TRIGGERED = 9


class AlarmControlPanelCommand(APIIntEnum):
    DISARM = 0
    ARM_AWAY = 1
    ARM_HOME = 2
    ARM_NIGHT = 3
    ARM_VACATION = 4
    ARM_CUSTOM_BYPASS = 5
    TRIGGER = 6


@_frozen_dataclass_decorator
class AlarmControlPanelInfo(EntityInfo):
    supported_features: int = 0
    requires_code: bool = False
    requires_code_to_arm: bool = False


@_frozen_dataclass_decorator
class AlarmControlPanelEntityState(EntityState):
    state: AlarmControlPanelState | None = converter_field(
        default=AlarmControlPanelState.DISARMED,
        converter=AlarmControlPanelState.convert,
    )
>>>>>>> 473e21a7


# ==================== INFO MAP ====================

COMPONENT_TYPE_TO_INFO: dict[str, type[EntityInfo]] = {
    "binary_sensor": BinarySensorInfo,
    "cover": CoverInfo,
    "fan": FanInfo,
    "light": LightInfo,
    "sensor": SensorInfo,
    "switch": SwitchInfo,
    "text_sensor": TextSensorInfo,
    "camera": CameraInfo,
    "climate": ClimateInfo,
    "number": NumberInfo,
    "select": SelectInfo,
    "siren": SirenInfo,
    "button": ButtonInfo,
    "lock": LockInfo,
    "media_player": MediaPlayerInfo,
<<<<<<< HEAD
    "text": TextInfo,
=======
    "alarm_control_panel": AlarmControlPanelInfo,
>>>>>>> 473e21a7
}


# ==================== USER-DEFINED SERVICES ====================
def _convert_homeassistant_service_map(
    value: dict[str, str] | Iterable[HomeassistantServiceMap],
) -> dict[str, str]:
    if isinstance(value, dict):
        # already a dict, don't convert
        return value
    return {v.key: v.value for v in value}  # type: ignore


@_frozen_dataclass_decorator
class HomeassistantServiceCall(APIModelBase):
    service: str = ""
    is_event: bool = False
    data: dict[str, str] = converter_field(
        default_factory=dict, converter=_convert_homeassistant_service_map
    )
    data_template: dict[str, str] = converter_field(
        default_factory=dict, converter=_convert_homeassistant_service_map
    )
    variables: dict[str, str] = converter_field(
        default_factory=dict, converter=_convert_homeassistant_service_map
    )


class UserServiceArgType(APIIntEnum):
    BOOL = 0
    INT = 1
    FLOAT = 2
    STRING = 3
    BOOL_ARRAY = 4
    INT_ARRAY = 5
    FLOAT_ARRAY = 6
    STRING_ARRAY = 7


@_frozen_dataclass_decorator
class UserServiceArg(APIModelBase):
    name: str = ""
    type: UserServiceArgType | None = converter_field(
        default=UserServiceArgType.BOOL, converter=UserServiceArgType.convert
    )

    @classmethod
    def convert_list(cls, value: list[Any]) -> list[UserServiceArg]:
        ret = []
        for x in value:
            if isinstance(x, dict):
                if "type_" in x and "type" not in x:
                    x = {**x, "type": x["type_"]}
                ret.append(UserServiceArg.from_dict(x))
            else:
                ret.append(UserServiceArg.from_pb(x))
        return ret


@_frozen_dataclass_decorator
class UserService(APIModelBase):
    name: str = ""
    key: int = 0
    args: list[UserServiceArg] = converter_field(
        default_factory=list, converter=UserServiceArg.convert_list
    )


# ==================== BLUETOOTH ====================


def _join_split_uuid(value: list[int]) -> str:
    """Convert a high/low uuid into a single string."""
    return _join_split_uuid_high_low(value[0], value[1])


@lru_cache(maxsize=256)
def _join_split_uuid_high_low(high: int, low: int) -> str:
    return str(UUID(int=(high << 64) | low))


def _uuid_converter(uuid: str) -> str:
    return (
        f"0000{uuid[2:].lower()}-0000-1000-8000-00805f9b34fb"
        if len(uuid) < 8
        else uuid.lower()
    )


_cached_uuid_converter = lru_cache(maxsize=128)(_uuid_converter)


@_dataclass_decorator
class BluetoothLEAdvertisement:
    address: int
    rssi: int
    address_type: int
    name: str
    service_uuids: list[str]
    service_data: dict[str, bytes]
    manufacturer_data: dict[int, bytes]

    @classmethod
    def from_pb(  # type: ignore[misc]
        cls: BluetoothLEAdvertisement, data: BluetoothLEAdvertisementResponse
    ) -> BluetoothLEAdvertisement:
        _uuid_convert = _cached_uuid_converter

        if raw_manufacturer_data := data.manufacturer_data:
            if raw_manufacturer_data[0].data:
                manufacturer_data = {
                    int(v.uuid, 16): v.data for v in raw_manufacturer_data
                }
            else:
                # Legacy data
                manufacturer_data = {
                    int(v.uuid, 16): bytes(v.legacy_data) for v in raw_manufacturer_data
                }
        else:
            manufacturer_data = {}

        if raw_service_data := data.service_data:
            if raw_service_data[0].data:
                service_data = {_uuid_convert(v.uuid): v.data for v in raw_service_data}
            else:
                # Legacy data
                service_data = {
                    _uuid_convert(v.uuid): bytes(v.legacy_data)
                    for v in raw_service_data
                }
        else:
            service_data = {}

        if raw_service_uuids := data.service_uuids:
            service_uuids = [_uuid_convert(v) for v in raw_service_uuids]
        else:
            service_uuids = []

        return cls(  # type: ignore[operator, no-any-return]
            address=data.address,
            rssi=data.rssi,
            address_type=data.address_type,
            name=data.name.decode("utf-8", errors="replace"),
            service_uuids=service_uuids,
            service_data=service_data,
            manufacturer_data=manufacturer_data,
        )


def make_ble_raw_advertisement_processor(
    on_advertisements: Callable[[list[BluetoothLERawAdvertisement]], None]
) -> Callable[[BluetoothLERawAdvertisementsResponse], None]:
    """Make a processor for BluetoothLERawAdvertisementResponse."""

    def _on_ble_raw_advertisement_response(
        data: BluetoothLERawAdvertisementsResponse,
    ) -> None:
        on_advertisements(data.advertisements)

    return _on_ble_raw_advertisement_response


@_frozen_dataclass_decorator
class BluetoothDeviceConnection(APIModelBase):
    address: int = 0
    connected: bool = False
    mtu: int = 0
    error: int = 0


@_frozen_dataclass_decorator
class BluetoothDevicePairing(APIModelBase):
    address: int = 0
    paired: bool = False
    error: int = 0


@_frozen_dataclass_decorator
class BluetoothDeviceUnpairing(APIModelBase):
    address: int = 0
    success: bool = False
    error: int = 0


@_frozen_dataclass_decorator
class BluetoothDeviceClearCache(APIModelBase):
    address: int = 0
    success: bool = False
    error: int = 0


@_frozen_dataclass_decorator
class BluetoothGATTRead(APIModelBase):
    address: int = 0
    handle: int = 0

    data: bytes = field(default_factory=bytes)


@_frozen_dataclass_decorator
class BluetoothGATTDescriptor(APIModelBase):
    uuid: str = converter_field(default="", converter=_join_split_uuid)
    handle: int = 0

    @classmethod
    def convert_list(cls, value: list[Any]) -> list[BluetoothGATTDescriptor]:
        ret = []
        for x in value:
            if isinstance(x, dict):
                ret.append(cls.from_dict(x))
            else:
                ret.append(cls.from_pb(x))
        return ret


@_frozen_dataclass_decorator
class BluetoothGATTCharacteristic(APIModelBase):
    uuid: str = converter_field(default="", converter=_join_split_uuid)
    handle: int = 0
    properties: int = 0

    descriptors: list[BluetoothGATTDescriptor] = converter_field(
        default_factory=list, converter=BluetoothGATTDescriptor.convert_list
    )

    @classmethod
    def convert_list(cls, value: list[Any]) -> list[BluetoothGATTCharacteristic]:
        ret = []
        for x in value:
            if isinstance(x, dict):
                ret.append(cls.from_dict(x))
            else:
                ret.append(cls.from_pb(x))
        return ret


@_frozen_dataclass_decorator
class BluetoothGATTService(APIModelBase):
    uuid: str = converter_field(default="", converter=_join_split_uuid)
    handle: int = 0
    characteristics: list[BluetoothGATTCharacteristic] = converter_field(
        default_factory=list, converter=BluetoothGATTCharacteristic.convert_list
    )

    @classmethod
    def convert_list(cls, value: list[Any]) -> list[BluetoothGATTService]:
        ret = []
        for x in value:
            if isinstance(x, dict):
                ret.append(cls.from_dict(x))
            else:
                ret.append(cls.from_pb(x))
        return ret


@_frozen_dataclass_decorator
class BluetoothGATTServices(APIModelBase):
    address: int = 0
    services: list[BluetoothGATTService] = converter_field(
        default_factory=list, converter=BluetoothGATTService.convert_list
    )


@_frozen_dataclass_decorator
class ESPHomeBluetoothGATTServices:
    address: int = 0
    services: list[BluetoothGATTService] = field(default_factory=list)


@_frozen_dataclass_decorator
class BluetoothConnectionsFree(APIModelBase):
    free: int = 0
    limit: int = 0


@_frozen_dataclass_decorator
class BluetoothGATTError(APIModelBase):
    address: int = 0
    handle: int = 0
    error: int = 0


class BluetoothDeviceRequestType(APIIntEnum):
    CONNECT = 0
    DISCONNECT = 1
    PAIR = 2
    UNPAIR = 3
    CONNECT_V3_WITH_CACHE = 4
    CONNECT_V3_WITHOUT_CACHE = 5
    CLEAR_CACHE = 6


class VoiceAssistantCommandFlag(enum.IntFlag):
    USE_VAD = 1 << 0
    USE_WAKE_WORD = 1 << 1


@_frozen_dataclass_decorator
class VoiceAssistantCommand(APIModelBase):
    start: bool = False
    conversation_id: str = ""
    flags: int = False


class LogLevel(APIIntEnum):
    LOG_LEVEL_NONE = 0
    LOG_LEVEL_ERROR = 1
    LOG_LEVEL_WARN = 2
    LOG_LEVEL_INFO = 3
    LOG_LEVEL_CONFIG = 4
    LOG_LEVEL_DEBUG = 5
    LOG_LEVEL_VERBOSE = 6
    LOG_LEVEL_VERY_VERBOSE = 7


class VoiceAssistantEventType(APIIntEnum):
    VOICE_ASSISTANT_ERROR = 0
    VOICE_ASSISTANT_RUN_START = 1
    VOICE_ASSISTANT_RUN_END = 2
    VOICE_ASSISTANT_STT_START = 3
    VOICE_ASSISTANT_STT_END = 4
    VOICE_ASSISTANT_INTENT_START = 5
    VOICE_ASSISTANT_INTENT_END = 6
    VOICE_ASSISTANT_TTS_START = 7
    VOICE_ASSISTANT_TTS_END = 8
    VOICE_ASSISTANT_WAKE_WORD_START = 9
    VOICE_ASSISTANT_WAKE_WORD_END = 10
    VOICE_ASSISTANT_STT_VAD_START = 11
    VOICE_ASSISTANT_STT_VAD_END = 12<|MERGE_RESOLUTION|>--- conflicted
+++ resolved
@@ -2,10 +2,17 @@
 
 import enum
 import sys
-from collections.abc import Iterable
 from dataclasses import asdict, dataclass, field, fields
 from functools import cache, lru_cache, partial
-from typing import TYPE_CHECKING, Any, Callable, TypeVar, cast
+from typing import (
+    TYPE_CHECKING,
+    Any,
+    Callable,
+    Iterable,
+    Optional,
+    TypeVar,
+    cast,
+)
 from uuid import UUID
 
 from .api_pb2 import BluetoothLERawAdvertisement  # type: ignore[attr-defined]
@@ -718,29 +725,6 @@
     muted: bool = False
 
 
-<<<<<<< HEAD
-# ==================== TEXT ====================
-class TextMode(APIIntEnum):
-    AUTO = 0
-    TEXT = 1
-    PASSWORD = 2
-
-
-@dataclass(frozen=True)
-class TextInfo(EntityInfo):
-    min_length: int = 0
-    max_length: int = 255
-    pattern: str = ""
-    mode: Optional[TextMode] = converter_field(
-        default=TextMode.AUTO, converter=TextMode.convert
-    )
-
-
-@dataclass(frozen=True)
-class TextState(EntityState):
-    state: str = ""
-    missing_state: bool = False
-=======
 # ==================== ALARM CONTROL PANEL ====================
 class AlarmControlPanelState(APIIntEnum):
     DISARMED = 0
@@ -778,7 +762,28 @@
         default=AlarmControlPanelState.DISARMED,
         converter=AlarmControlPanelState.convert,
     )
->>>>>>> 473e21a7
+
+# ==================== TEXT ====================
+class TextMode(APIIntEnum):
+    AUTO = 0
+    TEXT = 1
+    PASSWORD = 2
+
+
+@dataclass(frozen=True)
+class TextInfo(EntityInfo):
+    min_length: int = 0
+    max_length: int = 255
+    pattern: str = ""
+    mode: Optional[TextMode] = converter_field(
+        default=TextMode.AUTO, converter=TextMode.convert
+    )
+
+
+@dataclass(frozen=True)
+class TextState(EntityState):
+    state: str = ""
+    missing_state: bool = False
 
 
 # ==================== INFO MAP ====================
@@ -799,11 +804,8 @@
     "button": ButtonInfo,
     "lock": LockInfo,
     "media_player": MediaPlayerInfo,
-<<<<<<< HEAD
+    "alarm_control_panel": AlarmControlPanelInfo,
     "text": TextInfo,
-=======
-    "alarm_control_panel": AlarmControlPanelInfo,
->>>>>>> 473e21a7
 }
 
 
