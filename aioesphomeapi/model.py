import enum
import sys
from dataclasses import asdict, dataclass, field, fields
from functools import cache, lru_cache
from typing import (
    TYPE_CHECKING,
    Any,
    Callable,
    Collection,
    Dict,
    Iterable,
    List,
    Optional,
    Type,
    TypeVar,
    Union,
    cast,
)
from uuid import UUID

from .util import fix_float_single_double_conversion

if sys.version_info[:2] < (3, 10):
    _dataclass_decorator = dataclass()
else:
    _dataclass_decorator = dataclass(  # pylint: disable=unexpected-keyword-arg
        slots=True
    )

if TYPE_CHECKING:
    from .api_pb2 import (  # type: ignore
        BluetoothLEAdvertisementResponse,
        BluetoothServiceData,
        HomeassistantServiceMap,
    )

# All fields in here should have defaults set
# Home Assistant depends on these fields being constructible
# with args from a previous version of Home Assistant.
# The default value should *always* be the Protobuf default value
# for a field (False, 0, empty string, enum with value 0, ...)

_T = TypeVar("_T", bound="APIIntEnum")
_V = TypeVar("_V")


class APIIntEnum(enum.IntEnum):
    """Base class for int enum values in API model."""

    @classmethod
    def convert(cls: Type[_T], value: int) -> Optional[_T]:
        try:
            return cls(value)
        except ValueError:
            return None

    @classmethod
    def convert_list(cls: Type[_T], value: List[int]) -> List[_T]:
        ret = []
        for x in value:
            try:
                ret.append(cls(x))
            except ValueError:
                pass
        return ret


# Fields do not change so we can cache the result
# of calling fields() on the dataclass
cached_fields = cache(fields)


@dataclass(frozen=True)
class APIModelBase:
    def __post_init__(self) -> None:
        for field_ in cached_fields(type(self)):  # type: ignore[arg-type]
            convert = field_.metadata.get("converter")
            if convert is None:
                continue
            val = getattr(self, field_.name)
            # use this setattr to prevent FrozenInstanceError
            super().__setattr__(field_.name, convert(val))

    def to_dict(self) -> Dict[str, Any]:
        return asdict(self)

    @classmethod
    def from_dict(
        cls: Type[_V], data: Dict[str, Any], *, ignore_missing: bool = True
    ) -> _V:
        init_args = {
            f.name: data[f.name]
            for f in cached_fields(cls)  # type: ignore[arg-type]
            if f.name in data or (not ignore_missing)
        }
        return cls(**init_args)

    @classmethod
    def from_pb(cls: Type[_V], data: Any) -> _V:
        return cls(**{f.name: getattr(data, f.name) for f in cached_fields(cls)})  # type: ignore[arg-type]


def converter_field(*, converter: Callable[[Any], _V], **kwargs: Any) -> _V:
    metadata = kwargs.pop("metadata", {})
    metadata["converter"] = converter
    return cast(_V, field(metadata=metadata, **kwargs))


@dataclass(frozen=True, order=True)
class APIVersion(APIModelBase):
    major: int = 0
    minor: int = 0


@dataclass(frozen=True)
class DeviceInfo(APIModelBase):
    uses_password: bool = False
    name: str = ""
    friendly_name: str = ""
    mac_address: str = ""
    compilation_time: str = ""
    model: str = ""
    manufacturer: str = ""
    has_deep_sleep: bool = False
    esphome_version: str = ""
    project_name: str = ""
    project_version: str = ""
    webserver_port: int = 0
    bluetooth_proxy_version: int = 0
    voice_assistant_version: int = 0


class EntityCategory(APIIntEnum):
    NONE = 0
    CONFIG = 1
    DIAGNOSTIC = 2


@dataclass(frozen=True)
class EntityInfo(APIModelBase):
    object_id: str = ""
    key: int = 0
    name: str = ""
    unique_id: str = ""
    disabled_by_default: bool = False
    icon: str = ""
    entity_category: Optional[EntityCategory] = converter_field(
        default=EntityCategory.NONE, converter=EntityCategory.convert
    )


@dataclass(frozen=True)
class EntityState(APIModelBase):
    key: int = 0


# ==================== BINARY SENSOR ====================
@dataclass(frozen=True)
class BinarySensorInfo(EntityInfo):
    device_class: str = ""
    is_status_binary_sensor: bool = False


@dataclass(frozen=True)
class BinarySensorState(EntityState):
    state: bool = False
    missing_state: bool = False


# ==================== COVER ====================
@dataclass(frozen=True)
class CoverInfo(EntityInfo):
    assumed_state: bool = False
    supports_stop: bool = False
    supports_position: bool = False
    supports_tilt: bool = False
    device_class: str = ""


class LegacyCoverState(APIIntEnum):
    OPEN = 0
    CLOSED = 1


class LegacyCoverCommand(APIIntEnum):
    OPEN = 0
    CLOSE = 1
    STOP = 2


class CoverOperation(APIIntEnum):
    IDLE = 0
    IS_OPENING = 1
    IS_CLOSING = 2


@dataclass(frozen=True)
class CoverState(EntityState):
    legacy_state: Optional[LegacyCoverState] = converter_field(
        default=LegacyCoverState.OPEN, converter=LegacyCoverState.convert
    )
    position: float = converter_field(
        default=0.0, converter=fix_float_single_double_conversion
    )
    tilt: float = converter_field(
        default=0.0, converter=fix_float_single_double_conversion
    )
    current_operation: Optional[CoverOperation] = converter_field(
        default=CoverOperation.IDLE, converter=CoverOperation.convert
    )

    def is_closed(self, api_version: APIVersion) -> bool:
        if api_version < APIVersion(1, 1):
            return self.legacy_state == LegacyCoverState.CLOSED
        return self.position == 0.0


# ==================== FAN ====================
@dataclass(frozen=True)
class FanInfo(EntityInfo):
    supports_oscillation: bool = False
    supports_speed: bool = False
    supports_direction: bool = False
    supported_speed_levels: int = 0


class FanSpeed(APIIntEnum):
    LOW = 0
    MEDIUM = 1
    HIGH = 2


class FanDirection(APIIntEnum):
    FORWARD = 0
    REVERSE = 1


@dataclass(frozen=True)
class FanState(EntityState):
    state: bool = False
    oscillating: bool = False
    speed: Optional[FanSpeed] = converter_field(
        default=FanSpeed.LOW, converter=FanSpeed.convert
    )
    speed_level: int = 0
    direction: Optional[FanDirection] = converter_field(
        default=FanDirection.FORWARD, converter=FanDirection.convert
    )


# ==================== LIGHT ====================
class LightColorCapability(enum.IntFlag):
    ON_OFF = 1 << 0
    BRIGHTNESS = 1 << 1
    WHITE = 1 << 2
    COLOR_TEMPERATURE = 1 << 3
    COLD_WARM_WHITE = 1 << 4
    RGB = 1 << 5


@dataclass(frozen=True)
class LightInfo(EntityInfo):
    supported_color_modes: List[int] = converter_field(
        default_factory=list, converter=list
    )
    min_mireds: float = converter_field(
        default=0.0, converter=fix_float_single_double_conversion
    )
    max_mireds: float = converter_field(
        default=0.0, converter=fix_float_single_double_conversion
    )
    effects: List[str] = converter_field(default_factory=list, converter=list)

    # deprecated, do not use
    legacy_supports_brightness: bool = False
    legacy_supports_rgb: bool = False
    legacy_supports_white_value: bool = False
    legacy_supports_color_temperature: bool = False

    def supported_color_modes_compat(self, api_version: APIVersion) -> List[int]:
        if api_version < APIVersion(1, 6):
            key = (
                self.legacy_supports_brightness,
                self.legacy_supports_rgb,
                self.legacy_supports_white_value,
                self.legacy_supports_color_temperature,
            )
            # map legacy flags to color modes,
            # key: (brightness, rgb, white, color_temp)
            modes_map = {
                (False, False, False, False): [LightColorCapability.ON_OFF],
                (True, False, False, False): [
                    LightColorCapability.ON_OFF | LightColorCapability.BRIGHTNESS
                ],
                (True, False, False, True): [
                    LightColorCapability.ON_OFF
                    | LightColorCapability.BRIGHTNESS
                    | LightColorCapability.COLOR_TEMPERATURE
                ],
                (True, True, False, False): [
                    LightColorCapability.ON_OFF
                    | LightColorCapability.BRIGHTNESS
                    | LightColorCapability.RGB
                ],
                (True, True, True, False): [
                    LightColorCapability.ON_OFF
                    | LightColorCapability.BRIGHTNESS
                    | LightColorCapability.RGB
                    | LightColorCapability.WHITE
                ],
                (True, True, False, True): [
                    LightColorCapability.ON_OFF
                    | LightColorCapability.BRIGHTNESS
                    | LightColorCapability.RGB
                    | LightColorCapability.COLOR_TEMPERATURE
                ],
                (True, True, True, True): [
                    LightColorCapability.ON_OFF
                    | LightColorCapability.BRIGHTNESS
                    | LightColorCapability.RGB
                    | LightColorCapability.WHITE
                    | LightColorCapability.COLOR_TEMPERATURE
                ],
            }

            return cast(List[int], modes_map[key]) if key in modes_map else []

        return self.supported_color_modes


@dataclass(frozen=True)
class LightState(EntityState):
    state: bool = False
    brightness: float = converter_field(
        default=0.0, converter=fix_float_single_double_conversion
    )
    color_mode: int = 0
    color_brightness: float = converter_field(
        default=0.0, converter=fix_float_single_double_conversion
    )
    red: float = converter_field(
        default=0.0, converter=fix_float_single_double_conversion
    )
    green: float = converter_field(
        default=0.0, converter=fix_float_single_double_conversion
    )
    blue: float = converter_field(
        default=0.0, converter=fix_float_single_double_conversion
    )
    white: float = converter_field(
        default=0.0, converter=fix_float_single_double_conversion
    )
    color_temperature: float = converter_field(
        default=0.0, converter=fix_float_single_double_conversion
    )
    cold_white: float = converter_field(
        default=0.0, converter=fix_float_single_double_conversion
    )
    warm_white: float = converter_field(
        default=0.0, converter=fix_float_single_double_conversion
    )
    effect: str = ""


# ==================== SENSOR ====================
class SensorStateClass(APIIntEnum):
    NONE = 0
    MEASUREMENT = 1
    TOTAL_INCREASING = 2
    TOTAL = 3


class LastResetType(APIIntEnum):
    NONE = 0
    NEVER = 1
    AUTO = 2


@dataclass(frozen=True)
class SensorInfo(EntityInfo):
    device_class: str = ""
    unit_of_measurement: str = ""
    accuracy_decimals: int = 0
    force_update: bool = False
    state_class: Optional[SensorStateClass] = converter_field(
        default=SensorStateClass.NONE, converter=SensorStateClass.convert
    )
    last_reset_type: Optional[LastResetType] = converter_field(
        default=LastResetType.NONE, converter=LastResetType.convert
    )


@dataclass(frozen=True)
class SensorState(EntityState):
    state: float = 0.0
    missing_state: bool = False


# ==================== SWITCH ====================
@dataclass(frozen=True)
class SwitchInfo(EntityInfo):
    assumed_state: bool = False
    device_class: str = ""


@dataclass(frozen=True)
class SwitchState(EntityState):
    state: bool = False


# ==================== TEXT SENSOR ====================
@dataclass(frozen=True)
class TextSensorInfo(EntityInfo):
    pass


@dataclass(frozen=True)
class TextSensorState(EntityState):
    state: str = ""
    missing_state: bool = False


# ==================== CAMERA ====================
@dataclass(frozen=True)
class CameraInfo(EntityInfo):
    pass


@dataclass(frozen=True)
class CameraState(EntityState):
    data: bytes = field(default_factory=bytes)


# ==================== CLIMATE ====================
class ClimateMode(APIIntEnum):
    OFF = 0
    HEAT_COOL = 1
    COOL = 2
    HEAT = 3
    FAN_ONLY = 4
    DRY = 5
    AUTO = 6


class ClimateFanMode(APIIntEnum):
    ON = 0
    OFF = 1
    AUTO = 2
    LOW = 3
    MEDIUM = 4
    HIGH = 5
    MIDDLE = 6
    FOCUS = 7
    DIFFUSE = 8
    QUIET = 9


class ClimateSwingMode(APIIntEnum):
    OFF = 0
    BOTH = 1
    VERTICAL = 2
    HORIZONTAL = 3


class ClimateAction(APIIntEnum):
    OFF = 0
    COOLING = 2
    HEATING = 3
    IDLE = 4
    DRYING = 5
    FAN = 6


class ClimatePreset(APIIntEnum):
    NONE = 0
    HOME = 1
    AWAY = 2
    BOOST = 3
    COMFORT = 4
    ECO = 5
    SLEEP = 6
    ACTIVITY = 7


@dataclass(frozen=True)
class ClimateInfo(EntityInfo):
    supports_current_temperature: bool = False
    supports_two_point_target_temperature: bool = False
    supported_modes: List[ClimateMode] = converter_field(
        default_factory=list, converter=ClimateMode.convert_list
    )
    visual_min_temperature: float = converter_field(
        default=0.0, converter=fix_float_single_double_conversion
    )
    visual_max_temperature: float = converter_field(
        default=0.0, converter=fix_float_single_double_conversion
    )
    visual_target_temperature_step: float = converter_field(
        default=0.0, converter=fix_float_single_double_conversion
    )
    visual_current_temperature_step: float = converter_field(
        default=0.0, converter=fix_float_single_double_conversion
    )
    legacy_supports_away: bool = False
    supports_action: bool = False
    supported_fan_modes: List[ClimateFanMode] = converter_field(
        default_factory=list, converter=ClimateFanMode.convert_list
    )
    supported_swing_modes: List[ClimateSwingMode] = converter_field(
        default_factory=list, converter=ClimateSwingMode.convert_list
    )
    supported_custom_fan_modes: List[str] = converter_field(
        default_factory=list, converter=list
    )
    supported_presets: List[ClimatePreset] = converter_field(
        default_factory=list, converter=ClimatePreset.convert_list
    )
    supported_custom_presets: List[str] = converter_field(
        default_factory=list, converter=list
    )

    def supported_presets_compat(self, api_version: APIVersion) -> List[ClimatePreset]:
        if api_version < APIVersion(1, 5):
            return (
                [ClimatePreset.HOME, ClimatePreset.AWAY]
                if self.legacy_supports_away
                else []
            )
        return self.supported_presets


@dataclass(frozen=True)
class ClimateState(EntityState):
    mode: Optional[ClimateMode] = converter_field(
        default=ClimateMode.OFF, converter=ClimateMode.convert
    )
    action: Optional[ClimateAction] = converter_field(
        default=ClimateAction.OFF, converter=ClimateAction.convert
    )
    current_temperature: float = converter_field(
        default=0.0, converter=fix_float_single_double_conversion
    )
    target_temperature: float = converter_field(
        default=0.0, converter=fix_float_single_double_conversion
    )
    target_temperature_low: float = converter_field(
        default=0.0, converter=fix_float_single_double_conversion
    )
    target_temperature_high: float = converter_field(
        default=0.0, converter=fix_float_single_double_conversion
    )
    legacy_away: bool = False
    fan_mode: Optional[ClimateFanMode] = converter_field(
        default=ClimateFanMode.ON, converter=ClimateFanMode.convert
    )
    swing_mode: Optional[ClimateSwingMode] = converter_field(
        default=ClimateSwingMode.OFF, converter=ClimateSwingMode.convert
    )
    custom_fan_mode: str = ""
    preset: Optional[ClimatePreset] = converter_field(
        default=ClimatePreset.NONE, converter=ClimatePreset.convert
    )
    custom_preset: str = ""

    def preset_compat(self, api_version: APIVersion) -> Optional[ClimatePreset]:
        if api_version < APIVersion(1, 5):
            return ClimatePreset.AWAY if self.legacy_away else ClimatePreset.HOME
        return self.preset


# ==================== NUMBER ====================
class NumberMode(APIIntEnum):
    AUTO = 0
    BOX = 1
    SLIDER = 2


@dataclass(frozen=True)
class NumberInfo(EntityInfo):
    min_value: float = converter_field(
        default=0.0, converter=fix_float_single_double_conversion
    )
    max_value: float = converter_field(
        default=0.0, converter=fix_float_single_double_conversion
    )
    step: float = converter_field(
        default=0.0, converter=fix_float_single_double_conversion
    )
    unit_of_measurement: str = ""
    mode: Optional[NumberMode] = converter_field(
        default=NumberMode.AUTO, converter=NumberMode.convert
    )
    device_class: str = ""


@dataclass(frozen=True)
class NumberState(EntityState):
    state: float = converter_field(
        default=0.0, converter=fix_float_single_double_conversion
    )
    missing_state: bool = False


# ==================== SELECT ====================
@dataclass(frozen=True)
class SelectInfo(EntityInfo):
    options: List[str] = converter_field(default_factory=list, converter=list)


@dataclass(frozen=True)
class SelectState(EntityState):
    state: str = ""
    missing_state: bool = False


# ==================== SIREN ====================
@dataclass(frozen=True)
class SirenInfo(EntityInfo):
    tones: List[str] = converter_field(default_factory=list, converter=list)
    supports_volume: bool = False
    supports_duration: bool = False


@dataclass(frozen=True)
class SirenState(EntityState):
    state: bool = False


# ==================== BUTTON ====================
@dataclass(frozen=True)
class ButtonInfo(EntityInfo):
    device_class: str = ""


# ==================== LOCK ====================
class LockState(APIIntEnum):
    NONE = 0
    LOCKED = 1
    UNLOCKED = 3
    JAMMED = 3
    LOCKING = 4
    UNLOCKING = 5


class LockCommand(APIIntEnum):
    UNLOCK = 0
    LOCK = 1
    OPEN = 2


@dataclass(frozen=True)
class LockInfo(EntityInfo):
    supports_open: bool = False
    assumed_state: bool = False

    requires_code: bool = False
    code_format: str = ""


@dataclass(frozen=True)
class LockEntityState(EntityState):
    state: Optional[LockState] = converter_field(
        default=LockState.NONE, converter=LockState.convert
    )


# ==================== MEDIA PLAYER ====================
class MediaPlayerState(APIIntEnum):
    NONE = 0
    IDLE = 1
    PLAYING = 2
    PAUSED = 3


class MediaPlayerCommand(APIIntEnum):
    PLAY = 0
    PAUSE = 1
    STOP = 2
    MUTE = 3
    UNMUTE = 4


@dataclass(frozen=True)
class MediaPlayerInfo(EntityInfo):
    supports_pause: bool = False


@dataclass(frozen=True)
class MediaPlayerEntityState(EntityState):
    state: Optional[MediaPlayerState] = converter_field(
        default=MediaPlayerState.NONE, converter=MediaPlayerState.convert
    )
    volume: float = converter_field(
        default=0.0, converter=fix_float_single_double_conversion
    )
    muted: bool = False


# ==================== INFO MAP ====================

COMPONENT_TYPE_TO_INFO: Dict[str, Type[EntityInfo]] = {
    "binary_sensor": BinarySensorInfo,
    "cover": CoverInfo,
    "fan": FanInfo,
    "light": LightInfo,
    "sensor": SensorInfo,
    "switch": SwitchInfo,
    "text_sensor": TextSensorInfo,
    "camera": CameraInfo,
    "climate": ClimateInfo,
    "number": NumberInfo,
    "select": SelectInfo,
    "siren": SirenInfo,
    "button": ButtonInfo,
    "lock": LockInfo,
    "media_player": MediaPlayerInfo,
}


# ==================== USER-DEFINED SERVICES ====================
def _convert_homeassistant_service_map(
    value: Union[Dict[str, str], Iterable["HomeassistantServiceMap"]],
) -> Dict[str, str]:
    if isinstance(value, dict):
        # already a dict, don't convert
        return value
    return {v.key: v.value for v in value}  # type: ignore


@dataclass(frozen=True)
class HomeassistantServiceCall(APIModelBase):
    service: str = ""
    is_event: bool = False
    data: Dict[str, str] = converter_field(
        default_factory=dict, converter=_convert_homeassistant_service_map
    )
    data_template: Dict[str, str] = converter_field(
        default_factory=dict, converter=_convert_homeassistant_service_map
    )
    variables: Dict[str, str] = converter_field(
        default_factory=dict, converter=_convert_homeassistant_service_map
    )


class UserServiceArgType(APIIntEnum):
    BOOL = 0
    INT = 1
    FLOAT = 2
    STRING = 3
    BOOL_ARRAY = 4
    INT_ARRAY = 5
    FLOAT_ARRAY = 6
    STRING_ARRAY = 7


@dataclass(frozen=True)
class UserServiceArg(APIModelBase):
    name: str = ""
    type: Optional[UserServiceArgType] = converter_field(
        default=UserServiceArgType.BOOL, converter=UserServiceArgType.convert
    )

    @classmethod
    def convert_list(cls, value: List[Any]) -> List["UserServiceArg"]:
        ret = []
        for x in value:
            if isinstance(x, dict):
                if "type_" in x and "type" not in x:
                    x = {**x, "type": x["type_"]}
                ret.append(UserServiceArg.from_dict(x))
            else:
                ret.append(UserServiceArg.from_pb(x))
        return ret


@dataclass(frozen=True)
class UserService(APIModelBase):
    name: str = ""
    key: int = 0
    args: List[UserServiceArg] = converter_field(
        default_factory=list, converter=UserServiceArg.convert_list
    )


# ==================== BLUETOOTH ====================


def _join_split_uuid(value: List[int]) -> str:
    """Convert a high/low uuid into a single string."""
    return str(UUID(int=(value[0] << 64) | value[1]))


def _uuid_converter(uuid: str) -> str:
    return (
        f"0000{uuid[2:].lower()}-0000-1000-8000-00805f9b34fb"
        if len(uuid) < 8
        else uuid.lower()
    )


_cached_uuid_converter = lru_cache(maxsize=128)(_uuid_converter)


# value is likely a google.protobuf.pyext._message.RepeatedScalarContainer
def _convert_bluetooth_le_service_uuids(value: Iterable[str]) -> List[str]:
    if not value:
        # empty list, don't convert
        return []

    return [_cached_uuid_converter(v) for v in value]


def _convert_bluetooth_le_service_data(
    value: Union[Dict[str, bytes], Collection["BluetoothServiceData"]],
) -> Dict[str, bytes]:
    # We literally mean is a `dict` not any other class
    if type(value) is dict:  # pylint: disable=unidiomatic-typecheck
        return value

    if not value:
        return {}

    # v.data if v.data else v.legacy_data is backwards compatible with ESPHome devices before 2022.10.0
    if value[0].data:  # type: ignore
        return {
            _cached_uuid_converter(v.uuid): bytes(v.data)  # type: ignore[union-attr]
            for v in value
        }

    return {
        _cached_uuid_converter(v.uuid): bytes(v.legacy_data)  # type: ignore[union-attr]
        for v in value
    }


def _convert_bluetooth_le_manufacturer_data(
    value: Union[Dict[int, bytes], Collection["BluetoothServiceData"]],
) -> Dict[int, bytes]:
    # We literally mean is a `dict` not any other class
    if type(value) is dict:  # pylint: disable=unidiomatic-typecheck
        return value

    if not value:
        return {}

    # v.data if v.data else v.legacy_data is backwards compatible with ESPHome devices before 2022.10.0
    if value[0].data:  # type: ignore
        return {int(v.uuid, 16): bytes(v.data) for v in value}  # type: ignore

    return {int(v.uuid, 16): bytes(v.legacy_data) for v in value}  # type: ignore


<<<<<<< HEAD
def _convert_bluetooth_le_name(value: bytes) -> str:
    return value.decode("utf-8", errors="replace")


@_dataclass_decorator
class BluetoothLEAdvertisement:
=======
@dataclass(frozen=True)
class BluetoothLEAdvertisement(APIModelBase):
    def __post_init__(self) -> None:
        """Post init hook disabled."""

>>>>>>> 4e5ccae9
    address: int
    rssi: int
    address_type: int
    name: str
    service_uuids: List[str]
    service_data: Dict[str, bytes]
    manufacturer_data: Dict[int, bytes]

    @classmethod
    def from_pb(  # type: ignore[misc]
        cls: "BluetoothLEAdvertisement", data: "BluetoothLEAdvertisementResponse"
    ) -> "BluetoothLEAdvertisement":
        return cls(  # type: ignore[operator, no-any-return]
            address=data.address,
            rssi=data.rssi,
            address_type=data.address_type,
            name=data.name.decode("utf-8", errors="replace"),
            service_uuids=_convert_bluetooth_le_service_uuids(data.service_uuids),
            service_data=_convert_bluetooth_le_service_data(data.service_data),
            manufacturer_data=_convert_bluetooth_le_manufacturer_data(
                data.manufacturer_data
            ),
        )


@dataclass(frozen=True)
class BluetoothDeviceConnection(APIModelBase):
    address: int = 0
    connected: bool = False
    mtu: int = 0
    error: int = 0


@dataclass(frozen=True)
class BluetoothDevicePairing(APIModelBase):
    address: int = 0
    paired: bool = False
    error: int = 0


@dataclass(frozen=True)
class BluetoothDeviceUnpairing(APIModelBase):
    address: int = 0
    success: bool = False
    error: int = 0


@dataclass(frozen=True)
class BluetoothDeviceClearCache(APIModelBase):
    address: int = 0
    success: bool = False
    error: int = 0


@dataclass(frozen=True)
class BluetoothGATTRead(APIModelBase):
    address: int = 0
    handle: int = 0

    data: bytes = field(default_factory=bytes)


@dataclass(frozen=True)
class BluetoothGATTDescriptor(APIModelBase):
    uuid: str = converter_field(default="", converter=_join_split_uuid)
    handle: int = 0

    @classmethod
    def convert_list(cls, value: List[Any]) -> List["BluetoothGATTDescriptor"]:
        ret = []
        for x in value:
            if isinstance(x, dict):
                ret.append(cls.from_dict(x))
            else:
                ret.append(cls.from_pb(x))
        return ret


@dataclass(frozen=True)
class BluetoothGATTCharacteristic(APIModelBase):
    uuid: str = converter_field(default="", converter=_join_split_uuid)
    handle: int = 0
    properties: int = 0

    descriptors: List[BluetoothGATTDescriptor] = converter_field(
        default_factory=list, converter=BluetoothGATTDescriptor.convert_list
    )

    @classmethod
    def convert_list(cls, value: List[Any]) -> List["BluetoothGATTCharacteristic"]:
        ret = []
        for x in value:
            if isinstance(x, dict):
                ret.append(cls.from_dict(x))
            else:
                ret.append(cls.from_pb(x))
        return ret


@dataclass(frozen=True)
class BluetoothGATTService(APIModelBase):
    uuid: str = converter_field(default="", converter=_join_split_uuid)
    handle: int = 0
    characteristics: List[BluetoothGATTCharacteristic] = converter_field(
        default_factory=list, converter=BluetoothGATTCharacteristic.convert_list
    )

    @classmethod
    def convert_list(cls, value: List[Any]) -> List["BluetoothGATTService"]:
        ret = []
        for x in value:
            if isinstance(x, dict):
                ret.append(cls.from_dict(x))
            else:
                ret.append(cls.from_pb(x))
        return ret


@dataclass(frozen=True)
class BluetoothGATTServices(APIModelBase):
    address: int = 0
    services: List[BluetoothGATTService] = converter_field(
        default_factory=list, converter=BluetoothGATTService.convert_list
    )


@dataclass(frozen=True)
class ESPHomeBluetoothGATTServices:
    address: int = 0
    services: List[BluetoothGATTService] = field(default_factory=list)


@dataclass(frozen=True)
class BluetoothConnectionsFree(APIModelBase):
    free: int = 0
    limit: int = 0


@dataclass(frozen=True)
class BluetoothGATTError(APIModelBase):
    address: int = 0
    handle: int = 0
    error: int = 0


class BluetoothDeviceRequestType(APIIntEnum):
    CONNECT = 0
    DISCONNECT = 1
    PAIR = 2
    UNPAIR = 3
    CONNECT_V3_WITH_CACHE = 4
    CONNECT_V3_WITHOUT_CACHE = 5
    CLEAR_CACHE = 6


@dataclass(frozen=True)
class VoiceAssistantCommand(APIModelBase):
    start: bool = False


class LogLevel(APIIntEnum):
    LOG_LEVEL_NONE = 0
    LOG_LEVEL_ERROR = 1
    LOG_LEVEL_WARN = 2
    LOG_LEVEL_INFO = 3
    LOG_LEVEL_CONFIG = 4
    LOG_LEVEL_DEBUG = 5
    LOG_LEVEL_VERBOSE = 6
    LOG_LEVEL_VERY_VERBOSE = 7


class VoiceAssistantEventType(APIIntEnum):
    VOICE_ASSISTANT_ERROR = 0
    VOICE_ASSISTANT_RUN_START = 1
    VOICE_ASSISTANT_RUN_END = 2
    VOICE_ASSISTANT_STT_START = 3
    VOICE_ASSISTANT_STT_END = 4
    VOICE_ASSISTANT_INTENT_START = 5
    VOICE_ASSISTANT_INTENT_END = 6
    VOICE_ASSISTANT_TTS_START = 7
    VOICE_ASSISTANT_TTS_END = 8<|MERGE_RESOLUTION|>--- conflicted
+++ resolved
@@ -850,20 +850,8 @@
     return {int(v.uuid, 16): bytes(v.legacy_data) for v in value}  # type: ignore
 
 
-<<<<<<< HEAD
-def _convert_bluetooth_le_name(value: bytes) -> str:
-    return value.decode("utf-8", errors="replace")
-
-
 @_dataclass_decorator
 class BluetoothLEAdvertisement:
-=======
-@dataclass(frozen=True)
-class BluetoothLEAdvertisement(APIModelBase):
-    def __post_init__(self) -> None:
-        """Post init hook disabled."""
-
->>>>>>> 4e5ccae9
     address: int
     rssi: int
     address_type: int
