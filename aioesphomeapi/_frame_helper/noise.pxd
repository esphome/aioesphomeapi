import cython

from ..connection cimport APIConnection
from .base cimport APIFrameHelper


cdef bint TYPE_CHECKING

cdef unsigned int NOISE_STATE_HELLO
cdef unsigned int NOISE_STATE_HANDSHAKE
cdef unsigned int NOISE_STATE_READY
cdef unsigned int NOISE_STATE_CLOSED

cdef bytes NOISE_HELLO

cdef class APINoiseFrameHelper(APIFrameHelper):

    cdef object _noise_psk
    cdef str _expected_name
    cdef unsigned int _state
    cdef object _dispatch
    cdef object _server_name
    cdef object _proto
    cdef object _decrypt
    cdef object _encrypt

    @cython.locals(
        header=bytes,
<<<<<<< HEAD
        preamble=char,
        msg_size_high=char,
        msg_size_low=char,
=======
        preamble="unsigned char",
        msg_size_high="unsigned char",
        msg_size_low="unsigned char",
>>>>>>> 33d1d3d8
    )
    cpdef data_received(self, object data)

    @cython.locals(
        msg=bytes,
<<<<<<< HEAD
        type_high=char,
        type_low=char
=======
        type_high="unsigned char",
        type_low="unsigned char"
>>>>>>> 33d1d3d8
    )
    cdef _handle_frame(self, bytes frame)

    @cython.locals(
        chosen_proto=char,
        server_name_i="unsigned int"
    )
    cdef _handle_hello(self, bytes server_hello)

    cdef _handle_handshake(self, bytes msg)

    cdef _handle_closed(self, bytes frame)

    @cython.locals(handshake_frame=bytearray, frame_len="unsigned int")
    cdef _send_hello_handshake(self)

    cdef _setup_proto(self)

    @cython.locals(psk_bytes=bytes)
    cdef _decode_noise_psk(self)

    @cython.locals(
        type_="unsigned int",
        data=bytes,
        packet=tuple,
        data_len=cython.uint,
        frame=bytes,
        frame_len=cython.uint,
    )
    cpdef write_packets(self, list packets, bint debug_enabled)

    cdef _error_on_incorrect_preamble(self, bytes msg)<|MERGE_RESOLUTION|>--- conflicted
+++ resolved
@@ -26,27 +26,16 @@
 
     @cython.locals(
         header=bytes,
-<<<<<<< HEAD
-        preamble=char,
-        msg_size_high=char,
-        msg_size_low=char,
-=======
         preamble="unsigned char",
         msg_size_high="unsigned char",
         msg_size_low="unsigned char",
->>>>>>> 33d1d3d8
     )
     cpdef data_received(self, object data)
 
     @cython.locals(
         msg=bytes,
-<<<<<<< HEAD
-        type_high=char,
-        type_low=char
-=======
         type_high="unsigned char",
         type_low="unsigned char"
->>>>>>> 33d1d3d8
     )
     cdef _handle_frame(self, bytes frame)
 
