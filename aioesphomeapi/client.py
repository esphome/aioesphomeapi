import logging
from typing import (
    Any,
    Awaitable,
    Callable,
    Dict,
    List,
    Optional,
    Tuple,
    Type,
    Union,
    cast,
)

from google.protobuf import message

from .api_pb2 import (  # type: ignore
    BinarySensorStateResponse,
    ButtonCommandRequest,
    CameraImageRequest,
    CameraImageResponse,
    ClimateCommandRequest,
    ClimateStateResponse,
    CoverCommandRequest,
    CoverStateResponse,
    DeviceInfoRequest,
    DeviceInfoResponse,
    ExecuteServiceArgument,
    ExecuteServiceRequest,
    FanCommandRequest,
    FanStateResponse,
    HomeassistantServiceResponse,
    HomeAssistantStateResponse,
    LightCommandRequest,
    LightStateResponse,
    ListEntitiesBinarySensorResponse,
    ListEntitiesButtonResponse,
    ListEntitiesCameraResponse,
    ListEntitiesClimateResponse,
    ListEntitiesCoverResponse,
    ListEntitiesDoneResponse,
    ListEntitiesFanResponse,
    ListEntitiesLightResponse,
    ListEntitiesLockResponse,
    ListEntitiesNumberResponse,
    ListEntitiesRequest,
    ListEntitiesSelectResponse,
    ListEntitiesSensorResponse,
    ListEntitiesServicesResponse,
    ListEntitiesSirenResponse,
    ListEntitiesSwitchResponse,
    ListEntitiesTextSensorResponse,
    LockCommand,
    LockCommandRequest,
    LockStateResponse,
    NumberCommandRequest,
    NumberStateResponse,
    SelectCommandRequest,
    SelectStateResponse,
    SensorStateResponse,
    SirenCommandRequest,
    SirenStateResponse,
    SubscribeHomeassistantServicesRequest,
    SubscribeHomeAssistantStateResponse,
    SubscribeHomeAssistantStatesRequest,
    SubscribeLogsRequest,
    SubscribeLogsResponse,
    SubscribeStatesRequest,
    SwitchCommandRequest,
    SwitchStateResponse,
    TextSensorStateResponse,
)
from .connection import APIConnection, ConnectionParams
from .core import APIConnectionError
from .host_resolver import ZeroconfInstanceType
from .model import (
    APIVersion,
    BinarySensorInfo,
    BinarySensorState,
    ButtonInfo,
    CameraInfo,
    CameraState,
    ClimateFanMode,
    ClimateInfo,
    ClimateMode,
    ClimatePreset,
    ClimateState,
    ClimateSwingMode,
    CoverInfo,
    CoverState,
    DeviceInfo,
    EntityInfo,
    EntityState,
    FanDirection,
    FanInfo,
    FanSpeed,
    FanState,
    HomeassistantServiceCall,
    LegacyCoverCommand,
    LightInfo,
    LightState,
    LockEntityState,
    LockInfo,
    LogLevel,
    NumberInfo,
    NumberState,
    SelectInfo,
    SelectState,
    SensorInfo,
    SensorState,
    SirenInfo,
    SirenState,
    SwitchInfo,
    SwitchState,
    TextSensorInfo,
    TextSensorState,
    UserService,
    UserServiceArgType,
)

_LOGGER = logging.getLogger(__name__)

ExecuteServiceDataType = Dict[
    str, Union[bool, int, float, str, List[bool], List[int], List[float], List[str]]
]


# pylint: disable=too-many-public-methods
class APIClient:
    def __init__(
        self,
        address: str,
        port: int,
        password: Optional[str],
        *,
        client_info: str = "aioesphomeapi",
        keepalive: float = 15.0,
        zeroconf_instance: ZeroconfInstanceType = None,
        noise_psk: Optional[str] = None,
    ):
        self._params = ConnectionParams(
            address=address,
            port=port,
            password=password,
            client_info=client_info,
            keepalive=keepalive,
            zeroconf_instance=zeroconf_instance,
            # treat empty psk string as missing (like password)
            noise_psk=noise_psk or None,
        )
        self._connection: Optional[APIConnection] = None
        self._cached_name: Optional[str] = None

    @property
    def address(self) -> str:
        return self._params.address

    @property
    def _log_name(self) -> str:
        if self._cached_name is not None:
            return f"{self._cached_name} @ {self.address}"
        return self.address

    async def connect(
        self,
        on_stop: Optional[Callable[[], Awaitable[None]]] = None,
        login: bool = False,
    ) -> None:
        if self._connection is not None:
            raise APIConnectionError(f"Already connected to {self._log_name}!")

        async def _on_stop() -> None:
            # Hook into on_stop handler to clear connection when stopped
            self._connection = None
            if on_stop is not None:
                await on_stop()

        self._connection = APIConnection(self._params, _on_stop)
        self._connection.log_name = self._log_name

        try:
            await self._connection.connect(login=login)
        except APIConnectionError:
            self._connection = None
            raise
        except Exception as e:
            self._connection = None
            raise APIConnectionError(
                f"Unexpected error while connecting to {self._log_name}: {e}"
            ) from e

    async def disconnect(self, force: bool = False) -> None:
        if self._connection is None:
            return
        if force:
            await self._connection.force_disconnect()
        else:
            await self._connection.disconnect()

    def _check_connected(self) -> None:
        if self._connection is None:
            raise APIConnectionError(f"Not connected to {self._log_name}!")
        if not self._connection.is_connected:
            raise APIConnectionError(f"Connection not done for {self._log_name}!")

    def _check_authenticated(self) -> None:
        self._check_connected()
        assert self._connection is not None
        if not self._connection.is_authenticated:
            raise APIConnectionError(f"Not authenticated for {self._log_name}!")

    async def device_info(self) -> DeviceInfo:
        self._check_connected()
        assert self._connection is not None
        resp = await self._connection.send_message_await_response(
            DeviceInfoRequest(), DeviceInfoResponse
        )
        info = DeviceInfo.from_pb(resp)
        self._cached_name = info.name
        self._connection.log_name = self._log_name
        return info

    async def list_entities_services(
        self,
    ) -> Tuple[List[EntityInfo], List[UserService]]:
        self._check_authenticated()
        response_types: Dict[Any, Optional[Type[EntityInfo]]] = {
            ListEntitiesBinarySensorResponse: BinarySensorInfo,
            ListEntitiesButtonResponse: ButtonInfo,
            ListEntitiesCoverResponse: CoverInfo,
            ListEntitiesFanResponse: FanInfo,
            ListEntitiesLightResponse: LightInfo,
            ListEntitiesLockResponse: LockInfo,
            ListEntitiesNumberResponse: NumberInfo,
            ListEntitiesSelectResponse: SelectInfo,
            ListEntitiesSensorResponse: SensorInfo,
            ListEntitiesSirenResponse: SirenInfo,
            ListEntitiesSwitchResponse: SwitchInfo,
            ListEntitiesTextSensorResponse: TextSensorInfo,
            ListEntitiesServicesResponse: None,
            ListEntitiesCameraResponse: CameraInfo,
            ListEntitiesClimateResponse: ClimateInfo,
        }

        def do_append(msg: message.Message) -> bool:
            return isinstance(msg, tuple(response_types.keys()))

        def do_stop(msg: message.Message) -> bool:
            return isinstance(msg, ListEntitiesDoneResponse)

        assert self._connection is not None
        resp = await self._connection.send_message_await_response_complex(
            ListEntitiesRequest(), do_append, do_stop, timeout=5
        )
        entities: List[EntityInfo] = []
        services: List[UserService] = []
        for msg in resp:
            if isinstance(msg, ListEntitiesServicesResponse):
                services.append(UserService.from_pb(msg))
                continue
            cls = None
            for resp_type, cls in response_types.items():
                if isinstance(msg, resp_type):
                    break
            else:
                continue
            assert cls is not None
            entities.append(cls.from_pb(msg))
        return entities, services

    async def subscribe_states(self, on_state: Callable[[EntityState], None]) -> None:
        self._check_authenticated()

        response_types: Dict[Any, Type[EntityState]] = {
            BinarySensorStateResponse: BinarySensorState,
            CoverStateResponse: CoverState,
            FanStateResponse: FanState,
            LightStateResponse: LightState,
            LockStateResponse: LockEntityState,
            NumberStateResponse: NumberState,
            SelectStateResponse: SelectState,
            SensorStateResponse: SensorState,
            SirenStateResponse: SirenState,
            SwitchStateResponse: SwitchState,
            TextSensorStateResponse: TextSensorState,
            ClimateStateResponse: ClimateState,
        }

        image_stream: Dict[int, bytes] = {}

        def on_msg(msg: message.Message) -> None:
            if isinstance(msg, CameraImageResponse):
                data = image_stream.pop(msg.key, bytes()) + msg.data
                if msg.done:
                    # Return CameraState with the merged data
                    on_state(CameraState(key=msg.key, data=data))
                else:
                    image_stream[msg.key] = data
                return

            for resp_type, cls in response_types.items():
                if isinstance(msg, resp_type):
                    break
            else:
                return

            # pylint: disable=undefined-loop-variable
            on_state(cls.from_pb(msg))

        assert self._connection is not None
        await self._connection.send_message_callback_response(
            SubscribeStatesRequest(), on_msg
        )

    async def subscribe_logs(
        self,
        on_log: Callable[[SubscribeLogsResponse], None],
        log_level: Optional[LogLevel] = None,
        dump_config: Optional[bool] = None,
    ) -> None:
        self._check_authenticated()

        def on_msg(msg: message.Message) -> None:
            if isinstance(msg, SubscribeLogsResponse):
                on_log(msg)

        req = SubscribeLogsRequest()
        if log_level is not None:
            req.level = log_level
        if dump_config is not None:
            req.dump_config = dump_config
        assert self._connection is not None
        await self._connection.send_message_callback_response(req, on_msg)

    async def subscribe_service_calls(
        self, on_service_call: Callable[[HomeassistantServiceCall], None]
    ) -> None:
        self._check_authenticated()

        def on_msg(msg: message.Message) -> None:
            if isinstance(msg, HomeassistantServiceResponse):
                on_service_call(HomeassistantServiceCall.from_pb(msg))

        assert self._connection is not None
        await self._connection.send_message_callback_response(
            SubscribeHomeassistantServicesRequest(), on_msg
        )

    async def subscribe_home_assistant_states(
        self, on_state_sub: Callable[[str, Optional[str]], None]
    ) -> None:
        self._check_authenticated()

        def on_msg(msg: message.Message) -> None:
            if isinstance(msg, SubscribeHomeAssistantStateResponse):
                on_state_sub(msg.entity_id, msg.attribute)

        assert self._connection is not None
        await self._connection.send_message_callback_response(
            SubscribeHomeAssistantStatesRequest(), on_msg
        )

    async def send_home_assistant_state(
        self, entity_id: str, attribute: Optional[str], state: str
    ) -> None:
        self._check_authenticated()

        assert self._connection is not None
        await self._connection.send_message(
            HomeAssistantStateResponse(
                entity_id=entity_id,
                state=state,
                attribute=attribute,
            )
        )

    async def cover_command(
        self,
        key: int,
        position: Optional[float] = None,
        tilt: Optional[float] = None,
        stop: bool = False,
    ) -> None:
        self._check_authenticated()

        req = CoverCommandRequest()
        req.key = key
        apiv = cast(APIVersion, self.api_version)
        if apiv >= APIVersion(1, 1):
            if position is not None:
                req.has_position = True
                req.position = position
            if tilt is not None:
                req.has_tilt = True
                req.tilt = tilt
            if stop:
                req.stop = stop
        else:
            if stop:
                req.legacy_command = LegacyCoverCommand.STOP
                req.has_legacy_command = True
            elif position == 1.0:
                req.legacy_command = LegacyCoverCommand.OPEN
                req.has_legacy_command = True
            elif position == 0.0:
                req.legacy_command = LegacyCoverCommand.CLOSE
                req.has_legacy_command = True
        assert self._connection is not None
        await self._connection.send_message(req)

    async def fan_command(
        self,
        key: int,
        state: Optional[bool] = None,
        speed: Optional[FanSpeed] = None,
        speed_level: Optional[int] = None,
        oscillating: Optional[bool] = None,
        direction: Optional[FanDirection] = None,
    ) -> None:
        self._check_authenticated()

        req = FanCommandRequest()
        req.key = key
        if state is not None:
            req.has_state = True
            req.state = state
        if speed is not None:
            req.has_speed = True
            req.speed = speed
        if speed_level is not None:
            req.has_speed_level = True
            req.speed_level = speed_level
        if oscillating is not None:
            req.has_oscillating = True
            req.oscillating = oscillating
        if direction is not None:
            req.has_direction = True
            req.direction = direction
        assert self._connection is not None
        await self._connection.send_message(req)

    async def light_command(
        self,
        key: int,
        state: Optional[bool] = None,
        brightness: Optional[float] = None,
        color_mode: Optional[int] = None,
        color_brightness: Optional[float] = None,
        rgb: Optional[Tuple[float, float, float]] = None,
        white: Optional[float] = None,
        color_temperature: Optional[float] = None,
        cold_white: Optional[float] = None,
        warm_white: Optional[float] = None,
        transition_length: Optional[float] = None,
        flash_length: Optional[float] = None,
        effect: Optional[str] = None,
    ) -> None:
        self._check_authenticated()

        req = LightCommandRequest()
        req.key = key
        if state is not None:
            req.has_state = True
            req.state = state
        if brightness is not None:
            req.has_brightness = True
            req.brightness = brightness
        if color_mode is not None:
            req.has_color_mode = True
            req.color_mode = color_mode
        if color_brightness is not None:
            req.has_color_brightness = True
            req.color_brightness = color_brightness
        if rgb is not None:
            req.has_rgb = True
            req.red = rgb[0]
            req.green = rgb[1]
            req.blue = rgb[2]
        if white is not None:
            req.has_white = True
            req.white = white
        if color_temperature is not None:
            req.has_color_temperature = True
            req.color_temperature = color_temperature
        if cold_white is not None:
            req.has_cold_white = True
            req.cold_white = cold_white
        if warm_white is not None:
            req.has_warm_white = True
            req.warm_white = warm_white
        if transition_length is not None:
            req.has_transition_length = True
            req.transition_length = int(round(transition_length * 1000))
        if flash_length is not None:
            req.has_flash_length = True
            req.flash_length = int(round(flash_length * 1000))
        if effect is not None:
            req.has_effect = True
            req.effect = effect
        assert self._connection is not None
        await self._connection.send_message(req)

    async def switch_command(self, key: int, state: bool) -> None:
        self._check_authenticated()

        req = SwitchCommandRequest()
        req.key = key
        req.state = state
        assert self._connection is not None
        await self._connection.send_message(req)

    async def climate_command(
        self,
        key: int,
        mode: Optional[ClimateMode] = None,
        target_temperature: Optional[float] = None,
        target_temperature_low: Optional[float] = None,
        target_temperature_high: Optional[float] = None,
        fan_mode: Optional[ClimateFanMode] = None,
        swing_mode: Optional[ClimateSwingMode] = None,
        custom_fan_mode: Optional[str] = None,
        preset: Optional[ClimatePreset] = None,
        custom_preset: Optional[str] = None,
    ) -> None:
        self._check_authenticated()

        req = ClimateCommandRequest()
        req.key = key
        if mode is not None:
            req.has_mode = True
            req.mode = mode
        if target_temperature is not None:
            req.has_target_temperature = True
            req.target_temperature = target_temperature
        if target_temperature_low is not None:
            req.has_target_temperature_low = True
            req.target_temperature_low = target_temperature_low
        if target_temperature_high is not None:
            req.has_target_temperature_high = True
            req.target_temperature_high = target_temperature_high
        if fan_mode is not None:
            req.has_fan_mode = True
            req.fan_mode = fan_mode
        if swing_mode is not None:
            req.has_swing_mode = True
            req.swing_mode = swing_mode
        if custom_fan_mode is not None:
            req.has_custom_fan_mode = True
            req.custom_fan_mode = custom_fan_mode
        if preset is not None:
            apiv = cast(APIVersion, self.api_version)
            if apiv < APIVersion(1, 5):
                req.has_legacy_away = True
                req.legacy_away = preset == ClimatePreset.AWAY
            else:
                req.has_preset = True
                req.preset = preset
        if custom_preset is not None:
            req.has_custom_preset = True
            req.custom_preset = custom_preset
        assert self._connection is not None
        await self._connection.send_message(req)

    async def number_command(self, key: int, state: float) -> None:
        self._check_authenticated()

        req = NumberCommandRequest()
        req.key = key
        req.state = state
        assert self._connection is not None
        await self._connection.send_message(req)

    async def select_command(self, key: int, state: str) -> None:
        self._check_authenticated()

        req = SelectCommandRequest()
        req.key = key
        req.state = state
        assert self._connection is not None
        await self._connection.send_message(req)

    async def siren_command(
        self,
        key: int,
        state: Optional[bool] = None,
        tone: Optional[str] = None,
        volume: Optional[float] = None,
        duration: Optional[int] = None,
    ) -> None:
        self._check_authenticated()

        req = SirenCommandRequest()
        req.key = key
        if state is not None:
            req.state = state
            req.has_state = True
        if tone is not None:
            req.tone = tone
            req.has_tone = True
        if volume is not None:
            req.volume = volume
            req.has_volume = True
        if duration is not None:
            req.duration = duration
            req.has_duration = True
        assert self._connection is not None
        await self._connection.send_message(req)

<<<<<<< HEAD
    async def lock_command(
        self,
        key: int,
        command: LockCommand,
        code: Optional[str] = None,
    ) -> None:
        self._check_authenticated()

        req = LockCommandRequest()
        req.key = key
        req.command = command
        req.code = code
=======
    async def button_command(self, key: int) -> None:
        self._check_authenticated()

        req = ButtonCommandRequest()
        req.key = key
>>>>>>> 7961e47e
        assert self._connection is not None
        await self._connection.send_message(req)

    async def execute_service(
        self, service: UserService, data: ExecuteServiceDataType
    ) -> None:
        self._check_authenticated()

        req = ExecuteServiceRequest()
        req.key = service.key
        args = []
        for arg_desc in service.args:
            arg = ExecuteServiceArgument()
            val = data[arg_desc.name]
            apiv = cast(APIVersion, self.api_version)
            int_type = "int_" if apiv >= APIVersion(1, 3) else "legacy_int"
            map_single = {
                UserServiceArgType.BOOL: "bool_",
                UserServiceArgType.INT: int_type,
                UserServiceArgType.FLOAT: "float_",
                UserServiceArgType.STRING: "string_",
            }
            map_array = {
                UserServiceArgType.BOOL_ARRAY: "bool_array",
                UserServiceArgType.INT_ARRAY: "int_array",
                UserServiceArgType.FLOAT_ARRAY: "float_array",
                UserServiceArgType.STRING_ARRAY: "string_array",
            }
            if arg_desc.type in map_array:
                attr = getattr(arg, map_array[arg_desc.type])
                attr.extend(val)
            else:
                assert arg_desc.type in map_single
                setattr(arg, map_single[arg_desc.type], val)

            args.append(arg)
        # pylint: disable=no-member
        req.args.extend(args)
        assert self._connection is not None
        await self._connection.send_message(req)

    async def _request_image(
        self, *, single: bool = False, stream: bool = False
    ) -> None:
        req = CameraImageRequest()
        req.single = single
        req.stream = stream
        assert self._connection is not None
        await self._connection.send_message(req)

    async def request_single_image(self) -> None:
        await self._request_image(single=True)

    async def request_image_stream(self) -> None:
        await self._request_image(stream=True)

    @property
    def api_version(self) -> Optional[APIVersion]:
        if self._connection is None:
            return None
        return self._connection.api_version<|MERGE_RESOLUTION|>--- conflicted
+++ resolved
@@ -606,7 +606,6 @@
         assert self._connection is not None
         await self._connection.send_message(req)
 
-<<<<<<< HEAD
     async def lock_command(
         self,
         key: int,
@@ -619,13 +618,14 @@
         req.key = key
         req.command = command
         req.code = code
-=======
+        assert self._connection is not None
+        await self._connection.send_message(req)
+
     async def button_command(self, key: int) -> None:
         self._check_authenticated()
 
         req = ButtonCommandRequest()
         req.key = key
->>>>>>> 7961e47e
         assert self._connection is not None
         await self._connection.send_message(req)
 
