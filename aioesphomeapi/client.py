# pylint: disable=unidiomatic-typecheck
from __future__ import annotations

import asyncio
import logging
from collections.abc import Awaitable, Coroutine
from functools import partial
from typing import TYPE_CHECKING, Any, Callable, Union

from google.protobuf import message

from .api_pb2 import (  # type: ignore
    AlarmControlPanelCommandRequest,
    BluetoothConnectionsFreeResponse,
    BluetoothDeviceClearCacheResponse,
    BluetoothDeviceConnectionResponse,
    BluetoothDevicePairingResponse,
    BluetoothDeviceRequest,
    BluetoothDeviceUnpairingResponse,
    BluetoothGATTErrorResponse,
    BluetoothGATTGetServicesDoneResponse,
    BluetoothGATTGetServicesRequest,
    BluetoothGATTGetServicesResponse,
    BluetoothGATTNotifyDataResponse,
    BluetoothGATTNotifyRequest,
    BluetoothGATTNotifyResponse,
    BluetoothGATTReadDescriptorRequest,
    BluetoothGATTReadRequest,
    BluetoothGATTReadResponse,
    BluetoothGATTWriteDescriptorRequest,
    BluetoothGATTWriteRequest,
    BluetoothGATTWriteResponse,
    BluetoothLEAdvertisementResponse,
    BluetoothLERawAdvertisementsResponse,
    ButtonCommandRequest,
    CameraImageRequest,
    CameraImageResponse,
    ClimateCommandRequest,
    CoverCommandRequest,
    DatetimeCommandRequest,
    DeviceInfoRequest,
    DeviceInfoResponse,
    ExecuteServiceArgument,
    ExecuteServiceRequest,
    FanCommandRequest,
    HomeassistantServiceResponse,
    HomeAssistantStateResponse,
    LightCommandRequest,
    ListEntitiesDoneResponse,
    ListEntitiesRequest,
    ListEntitiesServicesResponse,
    LockCommandRequest,
    MediaPlayerCommandRequest,
    NumberCommandRequest,
    SelectCommandRequest,
    SirenCommandRequest,
    SubscribeBluetoothConnectionsFreeRequest,
    SubscribeBluetoothLEAdvertisementsRequest,
    SubscribeHomeassistantServicesRequest,
    SubscribeHomeAssistantStateResponse,
    SubscribeHomeAssistantStatesRequest,
    SubscribeLogsRequest,
    SubscribeLogsResponse,
    SubscribeStatesRequest,
    SubscribeVoiceAssistantRequest,
    SwitchCommandRequest,
    TextCommandRequest,
    UnsubscribeBluetoothLEAdvertisementsRequest,
    VoiceAssistantEventData,
    VoiceAssistantEventResponse,
    VoiceAssistantRequest,
    VoiceAssistantResponse,
)
from .client_callbacks import (
    on_bluetooth_connections_free_response,
    on_bluetooth_device_connection_response,
    on_bluetooth_gatt_notify_data_response,
    on_bluetooth_handle_message,
    on_bluetooth_le_advertising_response,
    on_bluetooth_message_types,
    on_home_assistant_service_response,
    on_state_msg,
    on_subscribe_home_assistant_state_response,
)
from .connection import APIConnection, ConnectionParams, handle_timeout
from .core import (
    APIConnectionError,
    BluetoothConnectionDroppedError,
    BluetoothGATTAPIError,
    TimeoutAPIError,
    to_human_readable_address,
    to_human_readable_gatt_error,
)
from .model import (
    AlarmControlPanelCommand,
    APIVersion,
    BluetoothDeviceClearCache,
    BluetoothDevicePairing,
    BluetoothDeviceRequestType,
    BluetoothDeviceUnpairing,
    BluetoothGATTError,
    BluetoothGATTServices,
    BluetoothLEAdvertisement,
    BluetoothProxyFeature,
    BluetoothProxySubscriptionFlag,
    ClimateFanMode,
    ClimateMode,
    ClimatePreset,
    ClimateSwingMode,
    DeviceInfo,
    EntityInfo,
    EntityState,
    ESPHomeBluetoothGATTServices,
    FanDirection,
    FanSpeed,
    HomeassistantServiceCall,
    LegacyCoverCommand,
    LockCommand,
    LogLevel,
    MediaPlayerCommand,
    UserService,
    UserServiceArgType,
)
from .model import VoiceAssistantAudioSettings as VoiceAssistantAudioSettingsModel
from .model import (
    VoiceAssistantCommand,
    VoiceAssistantEventType,
    message_types_to_names,
)
from .model_conversions import (
    LIST_ENTITIES_SERVICES_RESPONSE_TYPES,
    SUBSCRIBE_STATES_RESPONSE_TYPES,
)
from .util import build_log_name
from .zeroconf import ZeroconfInstanceType, ZeroconfManager

_LOGGER = logging.getLogger(__name__)

DEFAULT_BLE_TIMEOUT = 30.0
DEFAULT_BLE_DISCONNECT_TIMEOUT = 20.0

# We send a ping every 20 seconds, and the timeout ratio is 4.5x the
# ping interval. This means that if we don't receive a ping for 90.0
# seconds, we'll consider the connection dead and reconnect.
#
# This was chosen because the 20s is around the expected time for a
# device to reboot and reconnect to wifi, and 90 seconds is the absolute
# maximum time a device can take to respond when its behind + the WiFi
# connection is poor.
KEEP_ALIVE_FREQUENCY = 20.0


SUBSCRIBE_STATES_MSG_TYPES = (*SUBSCRIBE_STATES_RESPONSE_TYPES, CameraImageResponse)

LIST_ENTITIES_MSG_TYPES = (
    ListEntitiesDoneResponse,
    *LIST_ENTITIES_SERVICES_RESPONSE_TYPES,
)

USER_SERVICE_MAP_ARRAY = {
    UserServiceArgType.BOOL_ARRAY: "bool_array",
    UserServiceArgType.INT_ARRAY: "int_array",
    UserServiceArgType.FLOAT_ARRAY: "float_array",
    UserServiceArgType.STRING_ARRAY: "string_array",
}
USER_SERVICE_MAP_SINGLE = {
    # Int is a special case because it is handled
    # differently depending on the APIVersion
    UserServiceArgType.BOOL: "bool_",
    UserServiceArgType.FLOAT: "float_",
    UserServiceArgType.STRING: "string_",
}


ExecuteServiceDataType = dict[
    str, Union[bool, int, float, str, list[bool], list[int], list[float], list[str]]
]


def _stringify_or_none(value: str | None) -> str | None:
    """Convert a string like object to a str or None.

    The noise_psk is sometimes passed into
    the client as an Estr, but we want to pass it
    to the API as a string or None.
    """
    return None if value is None else str(value)


# pylint: disable=too-many-public-methods
class APIClient:
    """The ESPHome API client.

    This class is the main entrypoint for interacting with the API.

    It is recommended to use this class in combination with the
    ReconnectLogic class to automatically reconnect to the device
    if the connection is lost.
    """

    __slots__ = (
        "_debug_enabled",
        "_params",
        "_connection",
        "cached_name",
        "_background_tasks",
        "_loop",
        "log_name",
    )

    def __init__(
        self,
        address: str,
        port: int,
        password: str | None,
        *,
        client_info: str = "aioesphomeapi",
        keepalive: float = KEEP_ALIVE_FREQUENCY,
        zeroconf_instance: ZeroconfInstanceType | None = None,
        noise_psk: str | None = None,
        expected_name: str | None = None,
        addresses: list[str] | None = None,
    ) -> None:
        """Create a client, this object is shared across sessions.

        :param address: The address to connect to; for example an IP address
          or .local name for mDNS lookup.
        :param port: The port to connect to
        :param password: Optional password to send to the device for authentication
        :param client_info: User Agent string to send.
        :param keepalive: The keepalive time in seconds (ping interval) for detecting stale connections.
            Every keepalive seconds a ping is sent, if no pong is received the connection is closed.
        :param zeroconf_instance: Pass a zeroconf instance to use if an mDNS lookup is necessary.
        :param noise_psk: Encryption preshared key for noise transport encrypted sessions.
        :param expected_name: Require the devices name to match the given expected name.
            Can be used to prevent accidentally connecting to a different device if
            IP passed as address but DHCP reassigned IP.
        :param addresses: Optional list of IP addresses to connect to which takes
            precedence over the address parameter. This is most commonly used when
            the device has dual stack IPv4 and IPv6 addresses and you do not know
            which one to connect to.
        """
        self._debug_enabled = _LOGGER.isEnabledFor(logging.DEBUG)
        self._params = ConnectionParams(
            addresses=addresses if addresses else [str(address)],
            port=port,
            password=password,
            client_info=client_info,
            keepalive=keepalive,
            zeroconf_manager=ZeroconfManager(zeroconf_instance),
            # treat empty '' psk string as missing (like password)
            noise_psk=_stringify_or_none(noise_psk) or None,
            expected_name=_stringify_or_none(expected_name) or None,
        )
        self._connection: APIConnection | None = None
        self.cached_name: str | None = None
        self._background_tasks: set[asyncio.Task[Any]] = set()
        self._loop = asyncio.get_event_loop()
        self._set_log_name()

    def set_debug(self, enabled: bool) -> None:
        """Enable debug logging."""
        self._debug_enabled = enabled
        if self._connection:
            self._connection.set_debug(enabled)

    @property
    def zeroconf_manager(self) -> ZeroconfManager:
        return self._params.zeroconf_manager

    @property
    def expected_name(self) -> str | None:
        return self._params.expected_name

    @expected_name.setter
    def expected_name(self, value: str | None) -> None:
        self._params.expected_name = value

    @property
    def address(self) -> str:
        return self._params.addresses[0]

    def _set_log_name(self) -> None:
        """Set the log name of the device."""
        connected_address: str | None = None
        if self._connection and self._connection.connected_address:
            connected_address = self._connection.connected_address
        self.log_name = build_log_name(
            self.cached_name,
            self._params.addresses,
            connected_address,
        )
        if self._connection:
            self._connection.set_log_name(self.log_name)

    def set_cached_name_if_unset(self, name: str) -> None:
        """Set the cached name of the device if not set."""
        if not self.cached_name:
            self.cached_name = name
            self._set_log_name()

    async def connect(
        self,
        on_stop: Callable[[bool], Coroutine[Any, Any, None]] | None = None,
        login: bool = False,
    ) -> None:
        """Connect to the device."""
        await self.start_connection(on_stop)
        await self.finish_connection(login)

    def _on_stop(
        self,
        on_stop: Callable[[bool], Coroutine[Any, Any, None]] | None,
        expected_disconnect: bool,
    ) -> None:
        # Hook into on_stop handler to clear connection when stopped
        self._connection = None
        if on_stop:
            self._create_background_task(on_stop(expected_disconnect))

    async def start_connection(
        self,
        on_stop: Callable[[bool], Awaitable[None]] | None = None,
    ) -> None:
        """Start connecting to the device."""
        if self._connection is not None:
            raise APIConnectionError(f"Already connected to {self.log_name}!")
        self._connection = APIConnection(
            self._params,
            partial(self._on_stop, on_stop),
            self._debug_enabled,
            self.log_name,
        )
        await self._execute_connection_coro(self._connection.start_connection())
        # If we connected, we should set the log name now
        if self._connection.connected_address:
            self._set_log_name()

    async def finish_connection(
        self,
        login: bool = False,
    ) -> None:
        """Finish connecting to the device."""
        if TYPE_CHECKING:
            assert self._connection is not None
        await self._execute_connection_coro(
            self._connection.finish_connection(login=login)
        )
        if received_name := self._connection.received_name:
            self._set_name_from_device(received_name)

    async def _execute_connection_coro(self, coro: Awaitable[None]) -> None:
        """Execute a coroutine and reset the _connection if it fails."""
        try:
            await coro
        except (Exception, asyncio.CancelledError):  # pylint: disable=broad-except
            self._connection = None
            raise

    async def disconnect(self, force: bool = False) -> None:
        if self._connection is None:
            return
        if force:
            self._connection.force_disconnect()
        else:
            await self._connection.disconnect()

    def _get_connection(self) -> APIConnection:
        connection = self._connection
        if not connection:
            raise APIConnectionError(f"Not connected to {self.log_name}!")
        if not connection.is_connected:
            raise APIConnectionError(
                f"Authenticated connection not ready yet for {self.log_name}; "
                f"current state is {connection.connection_state}!"
            )
        return connection

    async def device_info(self) -> DeviceInfo:
        resp = await self._get_connection().send_message_await_response(
            DeviceInfoRequest(), DeviceInfoResponse
        )
        info = DeviceInfo.from_pb(resp)
        self._set_name_from_device(info.name)
        return info

    def _set_name_from_device(self, name: str) -> None:
        """Set the name from a DeviceInfo message."""
        self.cached_name = name
        self._set_log_name()

    async def list_entities_services(
        self,
    ) -> tuple[list[EntityInfo], list[UserService]]:
        msgs = await self._get_connection().send_messages_await_response_complex(
            (ListEntitiesRequest(),),
            lambda msg: type(msg) is not ListEntitiesDoneResponse,
            lambda msg: type(msg) is ListEntitiesDoneResponse,
            LIST_ENTITIES_MSG_TYPES,
            60,
        )
        entities: list[EntityInfo] = []
        services: list[UserService] = []
        response_types = LIST_ENTITIES_SERVICES_RESPONSE_TYPES
        for msg in msgs:
            msg_type = type(msg)
            if msg_type is ListEntitiesServicesResponse:
                services.append(UserService.from_pb(msg))
                continue
            if cls := response_types[msg_type]:
                entities.append(cls.from_pb(msg))
        return entities, services

    def subscribe_states(self, on_state: Callable[[EntityState], None]) -> None:
        """Subscribe to state updates."""
        self._get_connection().send_message_callback_response(
            SubscribeStatesRequest(),
            partial(on_state_msg, on_state, {}),
            SUBSCRIBE_STATES_MSG_TYPES,
        )

    def subscribe_logs(
        self,
        on_log: Callable[[SubscribeLogsResponse], None],
        log_level: LogLevel | None = None,
        dump_config: bool | None = None,
    ) -> None:
        req = SubscribeLogsRequest()
        if log_level is not None:
            req.level = log_level
        if dump_config is not None:
            req.dump_config = dump_config
        self._get_connection().send_message_callback_response(
            req, on_log, (SubscribeLogsResponse,)
        )

    def subscribe_service_calls(
        self, on_service_call: Callable[[HomeassistantServiceCall], None]
    ) -> None:
        self._get_connection().send_message_callback_response(
            SubscribeHomeassistantServicesRequest(),
            partial(on_home_assistant_service_response, on_service_call),
            (HomeassistantServiceResponse,),
        )

    async def _send_bluetooth_message_await_response(
        self,
        address: int,
        handle: int,
        request: message.Message,
        response_type: (
            type[BluetoothGATTNotifyResponse]
            | type[BluetoothGATTReadResponse]
            | type[BluetoothGATTWriteResponse]
        ),
        timeout: float = 10.0,
    ) -> message.Message:
        message_filter = partial(on_bluetooth_handle_message, address, handle)
        msg_types = (response_type, BluetoothGATTErrorResponse)
        [resp] = await self._get_connection().send_messages_await_response_complex(
            (request,),
            message_filter,
            message_filter,
            (*msg_types, BluetoothDeviceConnectionResponse),
            timeout,
        )

        if type(resp) is BluetoothGATTErrorResponse:
            raise BluetoothGATTAPIError(BluetoothGATTError.from_pb(resp))

        self._raise_for_ble_connection_change(address, resp, msg_types)

        return resp

    def _unsub_bluetooth_advertisements(
        self, unsub_callback: Callable[[], None]
    ) -> None:
        """Unsubscribe Bluetooth advertisements if connected."""
        if self._connection is not None:
            unsub_callback()
            self._connection.send_message(UnsubscribeBluetoothLEAdvertisementsRequest())

    def subscribe_bluetooth_le_advertisements(
        self, on_bluetooth_le_advertisement: Callable[[BluetoothLEAdvertisement], None]
    ) -> Callable[[], None]:
        unsub_callback = self._get_connection().send_message_callback_response(
            SubscribeBluetoothLEAdvertisementsRequest(flags=0),
            partial(
                on_bluetooth_le_advertising_response,
                on_bluetooth_le_advertisement,
            ),
            (BluetoothLEAdvertisementResponse,),
        )
        return partial(self._unsub_bluetooth_advertisements, unsub_callback)

    def subscribe_bluetooth_le_raw_advertisements(
        self, on_advertisements: Callable[[BluetoothLERawAdvertisementsResponse], None]
    ) -> Callable[[], None]:
        unsub_callback = self._get_connection().send_message_callback_response(
            SubscribeBluetoothLEAdvertisementsRequest(
                flags=BluetoothProxySubscriptionFlag.RAW_ADVERTISEMENTS
            ),
            on_advertisements,
            (BluetoothLERawAdvertisementsResponse,),
        )
        return partial(self._unsub_bluetooth_advertisements, unsub_callback)

    def subscribe_bluetooth_connections_free(
        self, on_bluetooth_connections_free_update: Callable[[int, int], None]
    ) -> Callable[[], None]:
        return self._get_connection().send_message_callback_response(
            SubscribeBluetoothConnectionsFreeRequest(),
            partial(
                on_bluetooth_connections_free_response,
                on_bluetooth_connections_free_update,
            ),
            (BluetoothConnectionsFreeResponse,),
        )

    async def bluetooth_device_connect(  # pylint: disable=too-many-locals, too-many-branches
        self,
        address: int,
        on_bluetooth_connection_state: Callable[[bool, int, int], None],
        timeout: float = DEFAULT_BLE_TIMEOUT,
        disconnect_timeout: float = DEFAULT_BLE_DISCONNECT_TIMEOUT,
        feature_flags: int = 0,
        has_cache: bool = False,
        address_type: int | None = None,
    ) -> Callable[[], None]:
        connect_future: asyncio.Future[None] = self._loop.create_future()

        if has_cache:
            # REMOTE_CACHING feature with cache: requestor has services and mtu cached
            request_type = BluetoothDeviceRequestType.CONNECT_V3_WITH_CACHE
        elif feature_flags & BluetoothProxyFeature.REMOTE_CACHING:
            # REMOTE_CACHING feature without cache: esp will wipe the service list after sending to save memory
            request_type = BluetoothDeviceRequestType.CONNECT_V3_WITHOUT_CACHE
        else:
            # Device does not support REMOTE_CACHING feature: esp will hold the service list in memory for the duration
            # of the connection. This can crash the esp if the service list is too large.
            request_type = BluetoothDeviceRequestType.CONNECT

        if self._debug_enabled:
            _LOGGER.debug("%s: Using connection version %s", address, request_type)

        unsub = self._get_connection().send_message_callback_response(
            BluetoothDeviceRequest(
                address=address,
                request_type=request_type,
                has_address_type=address_type is not None,
                address_type=address_type or 0,
            ),
            partial(
                on_bluetooth_device_connection_response,
                connect_future,
                address,
                on_bluetooth_connection_state,
            ),
            (BluetoothDeviceConnectionResponse,),
        )

        loop = self._loop
        timeout_handle = loop.call_at(
            loop.time() + timeout, handle_timeout, connect_future
        )
        timeout_expired = False
        connect_ok = False
        try:
            await connect_future
            connect_ok = True
        except asyncio.TimeoutError as err:
            # If the timeout expires, make sure
            # to unsub before calling _bluetooth_device_disconnect_guard_timeout
            # so that the disconnect message is not propagated back to the caller
            # since we are going to raise a TimeoutAPIError.
            unsub()
            timeout_expired = True
            # Disconnect before raising the exception to ensure
            # the slot is recovered before the timeout is raised
            # to avoid race were we run out even though we have a slot.
            addr = to_human_readable_address(address)
            if self._debug_enabled:
                _LOGGER.debug("%s: Connecting timed out, waiting for disconnect", addr)
            disconnect_timed_out = (
                not await self._bluetooth_device_disconnect_guard_timeout(
                    address, disconnect_timeout
                )
            )
            raise TimeoutAPIError(
                f"Timeout waiting for connect response while connecting to {addr} "
                f"after {timeout}s, disconnect timed out: {disconnect_timed_out}, "
                f" after {disconnect_timeout}s"
            ) from err
        finally:
            if not connect_ok and not timeout_expired:
                unsub()
            if not timeout_expired:
                timeout_handle.cancel()

        return unsub

    async def _bluetooth_device_disconnect_guard_timeout(
        self, address: int, timeout: float
    ) -> bool:
        """Disconnect from a Bluetooth device and guard against timeout.

        Return true if the disconnect was successful, false if it timed out.
        """
        try:
            await self.bluetooth_device_disconnect(address, timeout=timeout)
        except TimeoutAPIError:
            if self._debug_enabled:
                _LOGGER.debug(
                    "%s: Disconnect timed out: %s",
                    to_human_readable_address(address),
                    timeout,
                )
            return False
        return True

    async def bluetooth_device_pair(
        self, address: int, timeout: float = DEFAULT_BLE_TIMEOUT
    ) -> BluetoothDevicePairing:
        return BluetoothDevicePairing.from_pb(
            await self._bluetooth_device_request_watch_connection(
                address,
                BluetoothDeviceRequestType.PAIR,
                (BluetoothDevicePairingResponse,),
                timeout,
            )
        )

    async def bluetooth_device_unpair(
        self, address: int, timeout: float = DEFAULT_BLE_TIMEOUT
    ) -> BluetoothDeviceUnpairing:
        return BluetoothDeviceUnpairing.from_pb(
            await self._bluetooth_device_request_watch_connection(
                address,
                BluetoothDeviceRequestType.UNPAIR,
                (BluetoothDeviceUnpairingResponse,),
                timeout,
            )
        )

    async def bluetooth_device_clear_cache(
        self, address: int, timeout: float = DEFAULT_BLE_TIMEOUT
    ) -> BluetoothDeviceClearCache:
        return BluetoothDeviceClearCache.from_pb(
            await self._bluetooth_device_request_watch_connection(
                address,
                BluetoothDeviceRequestType.CLEAR_CACHE,
                (BluetoothDeviceClearCacheResponse,),
                timeout,
            )
        )

    async def bluetooth_device_disconnect(
        self, address: int, timeout: float = DEFAULT_BLE_DISCONNECT_TIMEOUT
    ) -> None:
        """Disconnect from a Bluetooth device."""
        await self._bluetooth_device_request(
            address,
            BluetoothDeviceRequestType.DISCONNECT,
            lambda msg: msg.address == address and not msg.connected,
            (BluetoothDeviceConnectionResponse,),
            timeout,
        )

    async def _bluetooth_device_request_watch_connection(
        self,
        address: int,
        request_type: BluetoothDeviceRequestType,
        msg_types: tuple[type[message.Message], ...],
        timeout: float,
    ) -> message.Message:
        """Send a BluetoothDeviceRequest watch for the connection state to change."""
        types_with_response = (BluetoothDeviceConnectionResponse, *msg_types)
        response = await self._bluetooth_device_request(
            address,
            request_type,
            partial(on_bluetooth_message_types, address, types_with_response),
            types_with_response,
            timeout,
        )
        self._raise_for_ble_connection_change(address, response, msg_types)
        return response

    def _raise_for_ble_connection_change(
        self,
        address: int,
        response: BluetoothDeviceConnectionResponse,
        msg_types: tuple[type[message.Message], ...],
    ) -> None:
        """Raise an exception if the connection status changed."""
        if type(response) is not BluetoothDeviceConnectionResponse:
            return
        response_names = message_types_to_names(msg_types)
        human_readable_address = to_human_readable_address(address)
        raise BluetoothConnectionDroppedError(
            f"Peripheral {human_readable_address} changed connection status while waiting for "
            f"{response_names}: {to_human_readable_gatt_error(response.error)} "
            f"({response.error})"
        )

    async def _bluetooth_device_request(
        self,
        address: int,
        request_type: BluetoothDeviceRequestType,
        predicate_func: Callable[[BluetoothDeviceConnectionResponse], bool],
        msg_types: tuple[type[message.Message], ...],
        timeout: float,
    ) -> message.Message:
        """Send a BluetoothDeviceRequest and wait for a response."""
        req = BluetoothDeviceRequest(address=address, request_type=request_type)
        [response] = await self._get_connection().send_messages_await_response_complex(
            (req,),
            predicate_func,
            predicate_func,
            msg_types,
            timeout,
        )
        return response

    async def bluetooth_gatt_get_services(
        self, address: int
    ) -> ESPHomeBluetoothGATTServices:
        error_types = (BluetoothGATTErrorResponse, BluetoothDeviceConnectionResponse)
        append_types = (*error_types, BluetoothGATTGetServicesResponse)
        stop_types = (*error_types, BluetoothGATTGetServicesDoneResponse)
        msg_types = (
            BluetoothGATTGetServicesResponse,
            BluetoothGATTGetServicesDoneResponse,
            BluetoothGATTErrorResponse,
        )
        resp = await self._get_connection().send_messages_await_response_complex(
            (BluetoothGATTGetServicesRequest(address=address),),
            partial(on_bluetooth_message_types, address, append_types),
            partial(on_bluetooth_message_types, address, stop_types),
            (*msg_types, BluetoothDeviceConnectionResponse),
            DEFAULT_BLE_TIMEOUT,
        )
        services = []
        for msg in resp:
            self._raise_for_ble_connection_change(address, msg, msg_types)
            if type(msg) is BluetoothGATTErrorResponse:
                raise BluetoothGATTAPIError(BluetoothGATTError.from_pb(msg))
            services.extend(BluetoothGATTServices.from_pb(msg).services)

        return ESPHomeBluetoothGATTServices(address=address, services=services)  # type: ignore[call-arg]

    async def bluetooth_gatt_read(
        self,
        address: int,
        handle: int,
        timeout: float = DEFAULT_BLE_TIMEOUT,
    ) -> bytearray:
        return await self._bluetooth_gatt_read(
            BluetoothGATTReadRequest,
            address,
            handle,
            timeout,
        )

    async def bluetooth_gatt_read_descriptor(
        self,
        address: int,
        handle: int,
        timeout: float = DEFAULT_BLE_TIMEOUT,
    ) -> bytearray:
        """Read a GATT descriptor."""
        return await self._bluetooth_gatt_read(
            BluetoothGATTReadDescriptorRequest,
            address,
            handle,
            timeout,
        )

    async def _bluetooth_gatt_read(
        self,
        req_type: (
            type[BluetoothGATTReadDescriptorRequest] | type[BluetoothGATTReadRequest]
        ),
        address: int,
        handle: int,
        timeout: float,
    ) -> bytearray:
        """Perform a GATT read."""
        resp = await self._send_bluetooth_message_await_response(
            address,
            handle,
            req_type(address=address, handle=handle),
            BluetoothGATTReadResponse,
            timeout,
        )
        if TYPE_CHECKING:
            assert isinstance(resp, BluetoothGATTReadResponse)
        return bytearray(resp.data)

    async def bluetooth_gatt_write(
        self,
        address: int,
        handle: int,
        data: bytes,
        response: bool,
        timeout: float = DEFAULT_BLE_TIMEOUT,
    ) -> None:
        await self._bluetooth_gatt_write(
            address,
            handle,
            BluetoothGATTWriteRequest(response=response, data=data),
            timeout,
            response,
        )

    async def bluetooth_gatt_write_descriptor(
        self,
        address: int,
        handle: int,
        data: bytes,
        timeout: float = DEFAULT_BLE_TIMEOUT,
        wait_for_response: bool = True,
    ) -> None:
        await self._bluetooth_gatt_write(
            address,
            handle,
            BluetoothGATTWriteDescriptorRequest(data=data),
            timeout,
            wait_for_response,
        )

    async def _bluetooth_gatt_write(
        self,
        address: int,
        handle: int,
        req: BluetoothGATTWriteDescriptorRequest | BluetoothGATTWriteRequest,
        timeout: float,
        wait_for_response: bool,
    ) -> None:
        """Perform a GATT write to a char or descriptor."""
        req.address = address
        req.handle = handle
        if not wait_for_response:
            self._get_connection().send_message(req)
            return
        await self._send_bluetooth_message_await_response(
            address,
            handle,
            req,
            BluetoothGATTWriteResponse,
            timeout,
        )

    async def bluetooth_gatt_start_notify(
        self,
        address: int,
        handle: int,
        on_bluetooth_gatt_notify: Callable[[int, bytearray], None],
        timeout: float = 10.0,
    ) -> tuple[Callable[[], Coroutine[Any, Any, None]], Callable[[], None]]:
        """Start a notify session for a GATT characteristic.

        Returns two functions that can be used to stop the notify.

        The first function is a coroutine that can be awaited to stop the notify.

        The second function is a callback that can be called to remove the notify
        callbacks without stopping the notify session on the remote device, which
        should be used when the connection is lost.
        """
        remove_callback = self._get_connection().add_message_callback(
            partial(
                on_bluetooth_gatt_notify_data_response,
                address,
                handle,
                on_bluetooth_gatt_notify,
            ),
            (BluetoothGATTNotifyDataResponse,),
        )

        try:
            await self._send_bluetooth_message_await_response(
                address,
                handle,
                BluetoothGATTNotifyRequest(address=address, handle=handle, enable=True),
                BluetoothGATTNotifyResponse,
                timeout,
            )
        except Exception:
            remove_callback()
            raise

        async def stop_notify() -> None:
            if self._connection is None:
                return

            remove_callback()

            self._connection.send_message(
                BluetoothGATTNotifyRequest(address=address, handle=handle, enable=False)
            )

        return stop_notify, remove_callback

    def subscribe_home_assistant_states(
        self, on_state_sub: Callable[[str, str | None], None]
    ) -> None:
        self._get_connection().send_message_callback_response(
            SubscribeHomeAssistantStatesRequest(),
            partial(on_subscribe_home_assistant_state_response, on_state_sub),
            (SubscribeHomeAssistantStateResponse,),
        )

    def send_home_assistant_state(
        self, entity_id: str, attribute: str | None, state: str
    ) -> None:
        self._get_connection().send_message(
            HomeAssistantStateResponse(
                entity_id=entity_id,
                state=state,
                attribute=attribute,
            )
        )

    def cover_command(
        self,
        key: int,
        position: float | None = None,
        tilt: float | None = None,
        stop: bool = False,
    ) -> None:
        req = CoverCommandRequest(key=key)
        apiv = self.api_version
        if TYPE_CHECKING:
            assert apiv is not None
        if apiv >= APIVersion(1, 1):
            if position is not None:
                req.has_position = True
                req.position = position
            if tilt is not None:
                req.has_tilt = True
                req.tilt = tilt
            if stop:
                req.stop = stop
        else:
            if stop:
                req.legacy_command = LegacyCoverCommand.STOP
                req.has_legacy_command = True
            elif position == 1.0:
                req.legacy_command = LegacyCoverCommand.OPEN
                req.has_legacy_command = True
            elif position == 0.0:
                req.legacy_command = LegacyCoverCommand.CLOSE
                req.has_legacy_command = True
        self._get_connection().send_message(req)

    def fan_command(
        self,
        key: int,
        state: bool | None = None,
        speed: FanSpeed | None = None,
        speed_level: int | None = None,
        oscillating: bool | None = None,
        direction: FanDirection | None = None,
        preset_mode: str | None = None,
    ) -> None:
        req = FanCommandRequest(key=key)
        if state is not None:
            req.has_state = True
            req.state = state
        if speed is not None:
            req.has_speed = True
            req.speed = speed
        if speed_level is not None:
            req.has_speed_level = True
            req.speed_level = speed_level
        if oscillating is not None:
            req.has_oscillating = True
            req.oscillating = oscillating
        if direction is not None:
            req.has_direction = True
            req.direction = direction
        if preset_mode is not None:
            req.has_preset_mode = True
            req.preset_mode = preset_mode
        self._get_connection().send_message(req)

    def light_command(  # pylint: disable=too-many-branches
        self,
        key: int,
        state: bool | None = None,
        brightness: float | None = None,
        color_mode: int | None = None,
        color_brightness: float | None = None,
        rgb: tuple[float, float, float] | None = None,
        white: float | None = None,
        color_temperature: float | None = None,
        cold_white: float | None = None,
        warm_white: float | None = None,
        transition_length: float | None = None,
        flash_length: float | None = None,
        effect: str | None = None,
    ) -> None:
        req = LightCommandRequest(key=key)
        if state is not None:
            req.has_state = True
            req.state = state
        if brightness is not None:
            req.has_brightness = True
            req.brightness = brightness
        if color_mode is not None:
            req.has_color_mode = True
            req.color_mode = color_mode
        if color_brightness is not None:
            req.has_color_brightness = True
            req.color_brightness = color_brightness
        if rgb is not None:
            req.has_rgb = True
            req.red = rgb[0]
            req.green = rgb[1]
            req.blue = rgb[2]
        if white is not None:
            req.has_white = True
            req.white = white
        if color_temperature is not None:
            req.has_color_temperature = True
            req.color_temperature = color_temperature
        if cold_white is not None:
            req.has_cold_white = True
            req.cold_white = cold_white
        if warm_white is not None:
            req.has_warm_white = True
            req.warm_white = warm_white
        if transition_length is not None:
            req.has_transition_length = True
            req.transition_length = int(round(transition_length * 1000))
        if flash_length is not None:
            req.has_flash_length = True
            req.flash_length = int(round(flash_length * 1000))
        if effect is not None:
            req.has_effect = True
            req.effect = effect
        self._get_connection().send_message(req)

    def switch_command(self, key: int, state: bool) -> None:
        self._get_connection().send_message(SwitchCommandRequest(key=key, state=state))

    def climate_command(  # pylint: disable=too-many-branches
        self,
        key: int,
        mode: ClimateMode | None = None,
        target_temperature: float | None = None,
        target_temperature_low: float | None = None,
        target_temperature_high: float | None = None,
        fan_mode: ClimateFanMode | None = None,
        swing_mode: ClimateSwingMode | None = None,
        custom_fan_mode: str | None = None,
        preset: ClimatePreset | None = None,
        custom_preset: str | None = None,
        target_humidity: float | None = None,
    ) -> None:
        req = ClimateCommandRequest(key=key)
        if mode is not None:
            req.has_mode = True
            req.mode = mode
        if target_temperature is not None:
            req.has_target_temperature = True
            req.target_temperature = target_temperature
        if target_temperature_low is not None:
            req.has_target_temperature_low = True
            req.target_temperature_low = target_temperature_low
        if target_temperature_high is not None:
            req.has_target_temperature_high = True
            req.target_temperature_high = target_temperature_high
        if fan_mode is not None:
            req.has_fan_mode = True
            req.fan_mode = fan_mode
        if swing_mode is not None:
            req.has_swing_mode = True
            req.swing_mode = swing_mode
        if custom_fan_mode is not None:
            req.has_custom_fan_mode = True
            req.custom_fan_mode = custom_fan_mode
        if preset is not None:
            apiv = self.api_version
            if TYPE_CHECKING:
                assert apiv is not None
            if apiv < APIVersion(1, 5):
                req.has_legacy_away = True
                req.legacy_away = preset == ClimatePreset.AWAY
            else:
                req.has_preset = True
                req.preset = preset
        if custom_preset is not None:
            req.has_custom_preset = True
            req.custom_preset = custom_preset
        if target_humidity is not None:
            req.has_target_humidity = True
            req.target_humidity = target_humidity
        self._get_connection().send_message(req)

    def number_command(self, key: int, state: float) -> None:
        self._get_connection().send_message(NumberCommandRequest(key=key, state=state))

<<<<<<< HEAD
    async def datetime_command(self, key: int, state: str) -> None:
        self._get_connection().send_message(
            DatetimeCommandRequest(key=key, state=state)
        )

    async def select_command(self, key: int, state: str) -> None:
=======
    def select_command(self, key: int, state: str) -> None:
>>>>>>> 27636f63
        self._get_connection().send_message(SelectCommandRequest(key=key, state=state))

    def siren_command(
        self,
        key: int,
        state: bool | None = None,
        tone: str | None = None,
        volume: float | None = None,
        duration: int | None = None,
    ) -> None:
        req = SirenCommandRequest(key=key)
        if state is not None:
            req.state = state
            req.has_state = True
        if tone is not None:
            req.tone = tone
            req.has_tone = True
        if volume is not None:
            req.volume = volume
            req.has_volume = True
        if duration is not None:
            req.duration = duration
            req.has_duration = True
        self._get_connection().send_message(req)

    def button_command(self, key: int) -> None:
        self._get_connection().send_message(ButtonCommandRequest(key=key))

    def lock_command(
        self,
        key: int,
        command: LockCommand,
        code: str | None = None,
    ) -> None:
        req = LockCommandRequest(key=key, command=command)
        if code is not None:
            req.code = code
        self._get_connection().send_message(req)

    def media_player_command(
        self,
        key: int,
        *,
        command: MediaPlayerCommand | None = None,
        volume: float | None = None,
        media_url: str | None = None,
    ) -> None:
        req = MediaPlayerCommandRequest(key=key)
        if command is not None:
            req.command = command
            req.has_command = True
        if volume is not None:
            req.volume = volume
            req.has_volume = True
        if media_url is not None:
            req.media_url = media_url
            req.has_media_url = True
        self._get_connection().send_message(req)

    def text_command(self, key: int, state: str) -> None:
        self._get_connection().send_message(TextCommandRequest(key=key, state=state))

    def execute_service(
        self, service: UserService, data: ExecuteServiceDataType
    ) -> None:
        req = ExecuteServiceRequest(key=service.key)
        args = []
        apiv = self.api_version
        if TYPE_CHECKING:
            assert apiv is not None
        map_single = USER_SERVICE_MAP_SINGLE
        map_array = USER_SERVICE_MAP_ARRAY
        for arg_desc in service.args:
            arg = ExecuteServiceArgument()
            val = data[arg_desc.name]
            if arg_desc.type in map_array:
                attr = getattr(arg, map_array[arg_desc.type])
                attr.extend(val)
            elif arg_desc.type == UserServiceArgType.INT:
                int_type = "int_" if apiv >= APIVersion(1, 3) else "legacy_int"
                setattr(arg, int_type, val)
            else:
                assert arg_desc.type in map_single
                setattr(arg, map_single[arg_desc.type], val)

            args.append(arg)
        # pylint: disable=no-member
        req.args.extend(args)

        self._get_connection().send_message(req)

    def _request_image(self, *, single: bool = False, stream: bool = False) -> None:
        self._get_connection().send_message(
            CameraImageRequest(single=single, stream=stream)
        )

    def request_single_image(self) -> None:
        self._request_image(single=True)

    def request_image_stream(self) -> None:
        self._request_image(stream=True)

    @property
    def api_version(self) -> APIVersion | None:
        if self._connection is None:
            return None
        return self._connection.api_version

    def subscribe_voice_assistant(
        self,
        handle_start: Callable[
            [str, int, VoiceAssistantAudioSettingsModel],
            Coroutine[Any, Any, int | None],
        ],
        handle_stop: Callable[[], Coroutine[Any, Any, None]],
    ) -> Callable[[], None]:
        """Subscribes to voice assistant messages from the device.

        handle_start: called when the devices requests a server to send audio data to.
                      This callback is asynchronous and returns the port number the server is started on.

        handle_stop: called when the device has stopped sending audio data and the pipeline should be closed.

        Returns a callback to unsubscribe.
        """
        connection = self._get_connection()

        start_task: asyncio.Task[int | None] | None = None

        def _started(fut: asyncio.Task[int | None]) -> None:
            if self._connection is not None and not fut.cancelled():
                port = fut.result()
                if port is not None:
                    self._connection.send_message(VoiceAssistantResponse(port=port))
                else:
                    _LOGGER.error("Server could not be started")
                    self._connection.send_message(VoiceAssistantResponse(error=True))

        def _on_voice_assistant_request(msg: VoiceAssistantRequest) -> None:
            nonlocal start_task

            command = VoiceAssistantCommand.from_pb(msg)
            if command.start:
                start_task = asyncio.create_task(
                    handle_start(
                        command.conversation_id, command.flags, command.audio_settings
                    )
                )
                start_task.add_done_callback(_started)
                # We hold a reference to the start_task in unsub function
                # so we don't need to add it to the background tasks.
            else:
                self._create_background_task(handle_stop())

        connection.send_message(SubscribeVoiceAssistantRequest(subscribe=True))

        remove_callback = connection.add_message_callback(
            _on_voice_assistant_request, (VoiceAssistantRequest,)
        )

        def unsub() -> None:
            nonlocal start_task

            if self._connection is not None:
                remove_callback()
                self._connection.send_message(
                    SubscribeVoiceAssistantRequest(subscribe=False)
                )

            if start_task is not None and not start_task.cancelled():
                start_task.cancel("Unsubscribing from voice assistant")

        return unsub

    def _create_background_task(self, coro: Coroutine[Any, Any, None]) -> None:
        """Create a background task and add it to the background tasks set."""
        task = asyncio.create_task(coro)
        self._background_tasks.add(task)
        task.add_done_callback(self._background_tasks.discard)

    def send_voice_assistant_event(
        self, event_type: VoiceAssistantEventType, data: dict[str, str] | None
    ) -> None:
        req = VoiceAssistantEventResponse(event_type=event_type)
        if data is not None:
            # pylint: disable=no-member
            req.data.extend(
                [
                    VoiceAssistantEventData(name=name, value=value)
                    for name, value in data.items()
                ]
            )
        self._get_connection().send_message(req)

    def alarm_control_panel_command(
        self,
        key: int,
        command: AlarmControlPanelCommand,
        code: str | None = None,
    ) -> None:
        req = AlarmControlPanelCommandRequest(key=key, command=command)
        if code is not None:
            req.code = code
        self._get_connection().send_message(req)<|MERGE_RESOLUTION|>--- conflicted
+++ resolved
@@ -1101,16 +1101,12 @@
     def number_command(self, key: int, state: float) -> None:
         self._get_connection().send_message(NumberCommandRequest(key=key, state=state))
 
-<<<<<<< HEAD
-    async def datetime_command(self, key: int, state: str) -> None:
+    def datetime_command(self, key: int, state: str) -> None:
         self._get_connection().send_message(
             DatetimeCommandRequest(key=key, state=state)
         )
 
-    async def select_command(self, key: int, state: str) -> None:
-=======
     def select_command(self, key: int, state: str) -> None:
->>>>>>> 27636f63
         self._get_connection().send_message(SelectCommandRequest(key=key, state=state))
 
     def siren_command(
