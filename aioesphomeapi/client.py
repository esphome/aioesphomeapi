# pylint: disable=unidiomatic-typecheck
from __future__ import annotations

import asyncio
import logging
from collections.abc import Awaitable, Coroutine
from functools import partial
from typing import TYPE_CHECKING, Any, Callable, Union, cast

from google.protobuf import message

from .api_pb2 import (  # type: ignore
    AlarmControlPanelCommandRequest,
    BluetoothConnectionsFreeResponse,
    BluetoothDeviceClearCacheResponse,
    BluetoothDeviceConnectionResponse,
    BluetoothDevicePairingResponse,
    BluetoothDeviceRequest,
    BluetoothDeviceUnpairingResponse,
    BluetoothGATTErrorResponse,
    BluetoothGATTGetServicesDoneResponse,
    BluetoothGATTGetServicesRequest,
    BluetoothGATTGetServicesResponse,
    BluetoothGATTNotifyDataResponse,
    BluetoothGATTNotifyRequest,
    BluetoothGATTNotifyResponse,
    BluetoothGATTReadDescriptorRequest,
    BluetoothGATTReadRequest,
    BluetoothGATTReadResponse,
    BluetoothGATTWriteDescriptorRequest,
    BluetoothGATTWriteRequest,
    BluetoothGATTWriteResponse,
    BluetoothLEAdvertisementResponse,
    BluetoothLERawAdvertisement,
    BluetoothLERawAdvertisementsResponse,
    ButtonCommandRequest,
    CameraImageRequest,
    CameraImageResponse,
    ClimateCommandRequest,
    CoverCommandRequest,
    DeviceInfoRequest,
    DeviceInfoResponse,
    ExecuteServiceArgument,
    ExecuteServiceRequest,
    FanCommandRequest,
    HomeassistantServiceResponse,
    HomeAssistantStateResponse,
    LightCommandRequest,
    ListEntitiesDoneResponse,
    ListEntitiesRequest,
    ListEntitiesServicesResponse,
    LockCommandRequest,
    MediaPlayerCommandRequest,
    NumberCommandRequest,
    SelectCommandRequest,
    SirenCommandRequest,
    SubscribeBluetoothConnectionsFreeRequest,
    SubscribeBluetoothLEAdvertisementsRequest,
    SubscribeHomeassistantServicesRequest,
    SubscribeHomeAssistantStateResponse,
    SubscribeHomeAssistantStatesRequest,
    SubscribeLogsRequest,
    SubscribeLogsResponse,
    SubscribeStatesRequest,
    SubscribeVoiceAssistantRequest,
    SwitchCommandRequest,
    TextCommandRequest,
    UnsubscribeBluetoothLEAdvertisementsRequest,
    VoiceAssistantEventData,
    VoiceAssistantEventResponse,
    VoiceAssistantRequest,
    VoiceAssistantResponse,
)
from .client_callbacks import (
    on_ble_raw_advertisement_response,
    on_bluetooth_connections_free_response,
    on_bluetooth_device_connection_response,
    on_bluetooth_gatt_notify_data_response,
    on_bluetooth_le_advertising_response,
    on_bluetooth_message,
    on_home_assistant_service_response,
    on_state_msg,
    on_subscribe_home_assistant_state_response,
)
from .connection import APIConnection, ConnectionParams, handle_timeout
from .core import (
    APIConnectionError,
    BluetoothConnectionDroppedError,
    BluetoothGATTAPIError,
    TimeoutAPIError,
    to_human_readable_address,
    to_human_readable_gatt_error,
)
from .model import (
    AlarmControlPanelCommand,
    APIVersion,
    BluetoothDeviceClearCache,
    BluetoothDevicePairing,
    BluetoothDeviceRequestType,
    BluetoothDeviceUnpairing,
    BluetoothGATTError,
    BluetoothGATTServices,
    BluetoothLEAdvertisement,
    BluetoothProxyFeature,
    BluetoothProxySubscriptionFlag,
    ClimateFanMode,
    ClimateMode,
    ClimatePreset,
    ClimateSwingMode,
    DeviceInfo,
    EntityInfo,
    EntityState,
    ESPHomeBluetoothGATTServices,
    FanDirection,
    FanSpeed,
    HomeassistantServiceCall,
    LegacyCoverCommand,
    LockCommand,
    LogLevel,
    MediaPlayerCommand,
    UserService,
    UserServiceArgType,
)
from .model import VoiceAssistantAudioSettings as VoiceAssistantAudioSettingsModel
from .model import (
    VoiceAssistantCommand,
    VoiceAssistantEventType,
    message_types_to_names,
)
from .model_conversions import (
    LIST_ENTITIES_SERVICES_RESPONSE_TYPES,
    SUBSCRIBE_STATES_RESPONSE_TYPES,
)
from .util import build_log_name
from .zeroconf import ZeroconfInstanceType, ZeroconfManager

_LOGGER = logging.getLogger(__name__)

DEFAULT_BLE_TIMEOUT = 30.0
DEFAULT_BLE_DISCONNECT_TIMEOUT = 20.0

# We send a ping every 20 seconds, and the timeout ratio is 4.5x the
# ping interval. This means that if we don't receive a ping for 90.0
# seconds, we'll consider the connection dead and reconnect.
#
# This was chosen because the 20s is around the expected time for a
# device to reboot and reconnect to wifi, and 90 seconds is the absolute
# maximum time a device can take to respond when its behind + the WiFi
# connection is poor.
KEEP_ALIVE_FREQUENCY = 20.0


SUBSCRIBE_STATES_MSG_TYPES = (*SUBSCRIBE_STATES_RESPONSE_TYPES, CameraImageResponse)

LIST_ENTITIES_MSG_TYPES = (
    ListEntitiesDoneResponse,
    *LIST_ENTITIES_SERVICES_RESPONSE_TYPES,
)


ExecuteServiceDataType = dict[
    str, Union[bool, int, float, str, list[bool], list[int], list[float], list[str]]
]


def _stringify_or_none(value: str | None) -> str | None:
    """Convert a string like object to a str or None.

    The noise_psk is sometimes passed into
    the client as an Estr, but we want to pass it
    to the API as a string or None.
    """
    return None if value is None else str(value)


# pylint: disable=too-many-public-methods
class APIClient:
    """The ESPHome API client.

    This class is the main entrypoint for interacting with the API.

    It is recommended to use this class in combination with the
    ReconnectLogic class to automatically reconnect to the device
    if the connection is lost.
    """

    __slots__ = (
        "_debug_enabled",
        "_params",
        "_connection",
        "cached_name",
        "_background_tasks",
        "_loop",
        "_on_stop_task",
        "log_name",
    )

    def __init__(
        self,
        address: str,
        port: int,
        password: str | None,
        *,
        client_info: str = "aioesphomeapi",
        keepalive: float = KEEP_ALIVE_FREQUENCY,
        zeroconf_instance: ZeroconfInstanceType | None = None,
        noise_psk: str | None = None,
        expected_name: str | None = None,
    ) -> None:
        """Create a client, this object is shared across sessions.

        :param address: The address to connect to; for example an IP address
          or .local name for mDNS lookup.
        :param port: The port to connect to
        :param password: Optional password to send to the device for authentication
        :param client_info: User Agent string to send.
        :param keepalive: The keepalive time in seconds (ping interval) for detecting stale connections.
            Every keepalive seconds a ping is sent, if no pong is received the connection is closed.
        :param zeroconf_instance: Pass a zeroconf instance to use if an mDNS lookup is necessary.
        :param noise_psk: Encryption preshared key for noise transport encrypted sessions.
        :param expected_name: Require the devices name to match the given expected name.
            Can be used to prevent accidentally connecting to a different device if
            IP passed as address but DHCP reassigned IP.
        """
        self._debug_enabled = _LOGGER.isEnabledFor(logging.DEBUG)
        self._params = ConnectionParams(
            address=str(address),
            port=port,
            password=password,
            client_info=client_info,
            keepalive=keepalive,
            zeroconf_manager=ZeroconfManager(zeroconf_instance),
            # treat empty '' psk string as missing (like password)
            noise_psk=_stringify_or_none(noise_psk) or None,
            expected_name=_stringify_or_none(expected_name) or None,
        )
        self._connection: APIConnection | None = None
        self.cached_name: str | None = None
        self._background_tasks: set[asyncio.Task[Any]] = set()
        self._loop = asyncio.get_event_loop()
        self._on_stop_task: asyncio.Task[None] | None = None
        self._set_log_name()

    def set_debug(self, enabled: bool) -> None:
        """Enable debug logging."""
        self._debug_enabled = enabled
        if self._connection:
            self._connection.set_debug(enabled)

    @property
    def zeroconf_manager(self) -> ZeroconfManager:
        return self._params.zeroconf_manager

    @property
    def expected_name(self) -> str | None:
        return self._params.expected_name

    @expected_name.setter
    def expected_name(self, value: str | None) -> None:
        self._params.expected_name = value

    @property
    def address(self) -> str:
        return self._params.address

    def _set_log_name(self) -> None:
        """Set the log name of the device."""
        resolved_address: str | None = None
        if self._connection and self._connection.resolved_addr_info:
            resolved_address = self._connection.resolved_addr_info.sockaddr.address
        self.log_name = build_log_name(
            self.cached_name,
            self.address,
            resolved_address,
        )
        if self._connection:
            self._connection.set_log_name(self.log_name)

    def set_cached_name_if_unset(self, name: str) -> None:
        """Set the cached name of the device if not set."""
        if not self.cached_name:
            self.cached_name = name
            self._set_log_name()

    async def connect(
        self,
        on_stop: Callable[[bool], Coroutine[Any, Any, None]] | None = None,
        login: bool = False,
    ) -> None:
        """Connect to the device."""
        await self.start_connection(on_stop)
        await self.finish_connection(login)

    def _on_stop(
        self,
        on_stop: Callable[[bool], Coroutine[Any, Any, None]] | None,
        expected_disconnect: bool,
    ) -> None:
        # Hook into on_stop handler to clear connection when stopped
        self._connection = None
        if on_stop:
            self._on_stop_task = asyncio.create_task(
                on_stop(expected_disconnect),
                name=f"{self.log_name} aioesphomeapi on_stop",
            )
            self._on_stop_task.add_done_callback(self._remove_on_stop_task)

    def _remove_on_stop_task(self, _fut: asyncio.Future[None]) -> None:
        """Remove the stop task.

        We need to do this because the asyncio does not hold
        a strong reference to the task, so it can be garbage
        collected unexpectedly.
        """
        self._on_stop_task = None

    async def start_connection(
        self,
        on_stop: Callable[[bool], Awaitable[None]] | None = None,
    ) -> None:
        """Start connecting to the device."""
        if self._connection is not None:
            raise APIConnectionError(f"Already connected to {self.log_name}!")

        self._connection = APIConnection(
            self._params,
            partial(self._on_stop, on_stop),
            self._debug_enabled,
            self.log_name,
        )

        try:
            await self._connection.start_connection()
        except Exception:
            self._connection = None
            raise
        # If we resolved the address, we should set the log name now
        if self._connection.resolved_addr_info:
            self._set_log_name()

    async def finish_connection(
        self,
        login: bool = False,
    ) -> None:
        """Finish connecting to the device."""
        if TYPE_CHECKING:
            assert self._connection is not None
        try:
            await self._connection.finish_connection(login=login)
        except Exception:
            self._connection = None
            raise
        if received_name := self._connection.received_name:
            self._set_name_from_device(received_name)

    async def disconnect(self, force: bool = False) -> None:
        if self._connection is None:
            return
        if force:
            self._connection.force_disconnect()
        else:
            await self._connection.disconnect()

    def _get_connection(self) -> APIConnection:
        connection = self._connection
        if not connection:
            raise APIConnectionError(f"Not connected to {self.log_name}!")
        if not connection.is_connected:
            raise APIConnectionError(
                f"Authenticated connection not ready yet for {self.log_name}; "
                f"current state is {connection.connection_state}!"
            )
        return connection

    async def device_info(self) -> DeviceInfo:
        resp = await self._get_connection().send_message_await_response(
            DeviceInfoRequest(), DeviceInfoResponse
        )
        info = DeviceInfo.from_pb(resp)
        self._set_name_from_device(info.name)
        return info

    def _set_name_from_device(self, name: str) -> None:
        """Set the name from a DeviceInfo message."""
        self.cached_name = name
        self._set_log_name()

    async def list_entities_services(
        self,
    ) -> tuple[list[EntityInfo], list[UserService]]:
        msgs = await self._get_connection().send_messages_await_response_complex(
            (ListEntitiesRequest(),),
            lambda msg: type(msg) is not ListEntitiesDoneResponse,
            lambda msg: type(msg) is ListEntitiesDoneResponse,
            LIST_ENTITIES_MSG_TYPES,
            60,
        )
        entities: list[EntityInfo] = []
        services: list[UserService] = []
        response_types = LIST_ENTITIES_SERVICES_RESPONSE_TYPES
        for msg in msgs:
            msg_type = type(msg)
            if msg_type is ListEntitiesServicesResponse:
                services.append(UserService.from_pb(msg))
                continue
            if cls := response_types[msg_type]:
                entities.append(cls.from_pb(msg))
        return entities, services

    async def subscribe_states(self, on_state: Callable[[EntityState], None]) -> None:
        """Subscribe to state updates."""
        self._get_connection().send_message_callback_response(
            SubscribeStatesRequest(),
            partial(on_state_msg, on_state, {}),
            SUBSCRIBE_STATES_MSG_TYPES,
        )

    async def subscribe_logs(
        self,
        on_log: Callable[[SubscribeLogsResponse], None],
        log_level: LogLevel | None = None,
        dump_config: bool | None = None,
    ) -> None:
        req = SubscribeLogsRequest()
        if log_level is not None:
            req.level = log_level
        if dump_config is not None:
            req.dump_config = dump_config
        self._get_connection().send_message_callback_response(
            req, on_log, (SubscribeLogsResponse,)
        )

    async def subscribe_service_calls(
        self, on_service_call: Callable[[HomeassistantServiceCall], None]
    ) -> None:
        self._get_connection().send_message_callback_response(
            SubscribeHomeassistantServicesRequest(),
            partial(on_home_assistant_service_response, on_service_call),
            (HomeassistantServiceResponse,),
        )

    async def _send_bluetooth_message_await_response(
        self,
        address: int,
        handle: int,
        request: message.Message,
        response_type: (
            type[BluetoothGATTNotifyResponse]
            | type[BluetoothGATTReadResponse]
            | type[BluetoothGATTWriteResponse]
        ),
        timeout: float = 10.0,
    ) -> message.Message:
        message_filter = partial(on_bluetooth_message, address, handle)
        msg_types = (response_type, BluetoothGATTErrorResponse)
        [resp] = await self._get_connection().send_messages_await_response_complex(
            (request,),
            message_filter,
            message_filter,
            (*msg_types, BluetoothDeviceConnectionResponse),
            timeout,
        )

        if type(resp) is BluetoothGATTErrorResponse:
            raise BluetoothGATTAPIError(BluetoothGATTError.from_pb(resp))

        self._raise_for_ble_connection_change(address, resp, msg_types)

        return resp

    def _unsub_bluetooth_advertisements(
        self, unsub_callback: Callable[[], None]
    ) -> None:
        """Unsubscribe Bluetooth advertisements if connected."""
        if self._connection is not None:
            unsub_callback()
            self._connection.send_message(UnsubscribeBluetoothLEAdvertisementsRequest())

    async def subscribe_bluetooth_le_advertisements(
        self, on_bluetooth_le_advertisement: Callable[[BluetoothLEAdvertisement], None]
    ) -> Callable[[], None]:
        unsub_callback = self._get_connection().send_message_callback_response(
            SubscribeBluetoothLEAdvertisementsRequest(flags=0),
            partial(
                on_bluetooth_le_advertising_response,
                on_bluetooth_le_advertisement,
            ),
            (BluetoothLEAdvertisementResponse,),
        )
        return partial(self._unsub_bluetooth_advertisements, unsub_callback)

    async def subscribe_bluetooth_le_raw_advertisements(
        self, on_advertisements: Callable[[list[BluetoothLERawAdvertisement]], None]
    ) -> Callable[[], None]:
        unsub_callback = self._get_connection().send_message_callback_response(
            SubscribeBluetoothLEAdvertisementsRequest(
                flags=BluetoothProxySubscriptionFlag.RAW_ADVERTISEMENTS
            ),
            partial(on_ble_raw_advertisement_response, on_advertisements),
            (BluetoothLERawAdvertisementsResponse,),
        )
        return partial(self._unsub_bluetooth_advertisements, unsub_callback)

    async def subscribe_bluetooth_connections_free(
        self, on_bluetooth_connections_free_update: Callable[[int, int], None]
    ) -> Callable[[], None]:
        return self._get_connection().send_message_callback_response(
            SubscribeBluetoothConnectionsFreeRequest(),
            partial(
                on_bluetooth_connections_free_response,
                on_bluetooth_connections_free_update,
            ),
            (BluetoothConnectionsFreeResponse,),
        )

    async def bluetooth_device_connect(  # pylint: disable=too-many-locals, too-many-branches
        self,
        address: int,
        on_bluetooth_connection_state: Callable[[bool, int, int], None],
        timeout: float = DEFAULT_BLE_TIMEOUT,
        disconnect_timeout: float = DEFAULT_BLE_DISCONNECT_TIMEOUT,
        feature_flags: int = 0,
        has_cache: bool = False,
        address_type: int | None = None,
    ) -> Callable[[], None]:
        connect_future: asyncio.Future[None] = self._loop.create_future()

        if has_cache:
            # REMOTE_CACHING feature with cache: requestor has services and mtu cached
            request_type = BluetoothDeviceRequestType.CONNECT_V3_WITH_CACHE
        elif feature_flags & BluetoothProxyFeature.REMOTE_CACHING:
            # REMOTE_CACHING feature without cache: esp will wipe the service list after sending to save memory
            request_type = BluetoothDeviceRequestType.CONNECT_V3_WITHOUT_CACHE
        else:
            # Device does not support REMOTE_CACHING feature: esp will hold the service list in memory for the duration
            # of the connection. This can crash the esp if the service list is too large.
            request_type = BluetoothDeviceRequestType.CONNECT

        if self._debug_enabled:
            _LOGGER.debug("%s: Using connection version %s", address, request_type)

        unsub = self._get_connection().send_message_callback_response(
            BluetoothDeviceRequest(
                address=address,
                request_type=request_type,
                has_address_type=address_type is not None,
                address_type=address_type or 0,
            ),
            partial(
                on_bluetooth_device_connection_response,
                connect_future,
                address,
                on_bluetooth_connection_state,
            ),
            (BluetoothDeviceConnectionResponse,),
        )

        loop = self._loop
        timeout_handle = loop.call_at(
            loop.time() + timeout, handle_timeout, connect_future
        )
        timeout_expired = False
        connect_ok = False
        try:
            await connect_future
            connect_ok = True
        except asyncio.TimeoutError as err:
            # If the timeout expires, make sure
            # to unsub before calling _bluetooth_device_disconnect_guard_timeout
            # so that the disconnect message is not propagated back to the caller
            # since we are going to raise a TimeoutAPIError.
            unsub()
            timeout_expired = True
            # Disconnect before raising the exception to ensure
            # the slot is recovered before the timeout is raised
            # to avoid race were we run out even though we have a slot.
            addr = to_human_readable_address(address)
            if self._debug_enabled:
                _LOGGER.debug("%s: Connecting timed out, waiting for disconnect", addr)
            disconnect_timed_out = (
                not await self._bluetooth_device_disconnect_guard_timeout(
                    address, disconnect_timeout
                )
            )
            raise TimeoutAPIError(
                f"Timeout waiting for connect response while connecting to {addr} "
                f"after {timeout}s, disconnect timed out: {disconnect_timed_out}, "
                f" after {disconnect_timeout}s"
            ) from err
        finally:
            if not connect_ok and not timeout_expired:
                unsub()
            if not timeout_expired:
                timeout_handle.cancel()

        return unsub

    async def _bluetooth_device_disconnect_guard_timeout(
        self, address: int, timeout: float
    ) -> bool:
        """Disconnect from a Bluetooth device and guard against timeout.

        Return true if the disconnect was successful, false if it timed out.
        """
        try:
            await self.bluetooth_device_disconnect(address, timeout=timeout)
        except TimeoutAPIError:
            if self._debug_enabled:
                _LOGGER.debug(
                    "%s: Disconnect timed out: %s",
                    to_human_readable_address(address),
                    timeout,
                )
            return False
        return True

    async def bluetooth_device_pair(
        self, address: int, timeout: float = DEFAULT_BLE_TIMEOUT
    ) -> BluetoothDevicePairing:
        return BluetoothDevicePairing.from_pb(
            await self._bluetooth_device_request_watch_connection(
                address,
                BluetoothDeviceRequestType.PAIR,
                (BluetoothDevicePairingResponse,),
                timeout,
            )
        )

    async def bluetooth_device_unpair(
        self, address: int, timeout: float = DEFAULT_BLE_TIMEOUT
    ) -> BluetoothDeviceUnpairing:
        return BluetoothDeviceUnpairing.from_pb(
            await self._bluetooth_device_request_watch_connection(
                address,
                BluetoothDeviceRequestType.UNPAIR,
                (BluetoothDeviceUnpairingResponse,),
                timeout,
            )
        )

    async def bluetooth_device_clear_cache(
        self, address: int, timeout: float = DEFAULT_BLE_TIMEOUT
    ) -> BluetoothDeviceClearCache:
        return BluetoothDeviceClearCache.from_pb(
            await self._bluetooth_device_request_watch_connection(
                address,
                BluetoothDeviceRequestType.CLEAR_CACHE,
                (BluetoothDeviceClearCacheResponse,),
                timeout,
            )
        )

    async def bluetooth_device_disconnect(
        self, address: int, timeout: float = DEFAULT_BLE_DISCONNECT_TIMEOUT
    ) -> None:
        """Disconnect from a Bluetooth device."""
        await self._bluetooth_device_request(
            address,
            BluetoothDeviceRequestType.DISCONNECT,
            lambda msg: msg.address == address and not msg.connected,
            (BluetoothDeviceConnectionResponse,),
            timeout,
        )

    async def _bluetooth_device_request_watch_connection(
        self,
        address: int,
        request_type: BluetoothDeviceRequestType,
        msg_types: tuple[type[message.Message], ...],
        timeout: float,
    ) -> message.Message:
        """Send a BluetoothDeviceRequest watch for the connection state to change."""
        response = await self._bluetooth_device_request(
            address,
            request_type,
            lambda msg: msg.address == address,
            (BluetoothDeviceConnectionResponse, *msg_types),
            timeout,
        )
        self._raise_for_ble_connection_change(address, response, msg_types)
        return response

    def _raise_for_ble_connection_change(
        self,
        address: int,
        response: BluetoothDeviceConnectionResponse,
        msg_types: tuple[type[message.Message], ...],
    ) -> None:
        """Raise an exception if the connection status changed."""
        if type(response) is not BluetoothDeviceConnectionResponse:
            return
        response_names = message_types_to_names(msg_types)
        human_readable_address = to_human_readable_address(address)
        raise BluetoothConnectionDroppedError(
            f"Peripheral {human_readable_address} changed connection status while waiting for "
            f"{response_names}: {to_human_readable_gatt_error(response.error)} "
            f"({response.error})"
        )

    async def _bluetooth_device_request(
        self,
        address: int,
        request_type: BluetoothDeviceRequestType,
        predicate_func: Callable[[BluetoothDeviceConnectionResponse], bool],
        msg_types: tuple[type[message.Message], ...],
        timeout: float,
    ) -> message.Message:
        """Send a BluetoothDeviceRequest and wait for a response."""
        [response] = await self._get_connection().send_messages_await_response_complex(
            (
                BluetoothDeviceRequest(
                    address=address,
                    request_type=request_type,
                ),
            ),
            predicate_func,
            predicate_func,
            msg_types,
            timeout,
        )
        return response

    async def bluetooth_gatt_get_services(
        self, address: int
    ) -> ESPHomeBluetoothGATTServices:
        append_types = (
            BluetoothDeviceConnectionResponse,
            BluetoothGATTGetServicesResponse,
            BluetoothGATTErrorResponse,
        )
        stop_types = (
            BluetoothDeviceConnectionResponse,
            BluetoothGATTGetServicesDoneResponse,
            BluetoothGATTErrorResponse,
        )
        msg_types = (
            BluetoothGATTGetServicesResponse,
            BluetoothGATTGetServicesDoneResponse,
            BluetoothGATTErrorResponse,
        )

        def do_append(
            msg: BluetoothDeviceConnectionResponse
            | BluetoothGATTGetServicesResponse
            | BluetoothGATTGetServicesDoneResponse
            | BluetoothGATTErrorResponse,
        ) -> bool:
            return type(msg) in append_types and msg.address == address

        def do_stop(
            msg: BluetoothDeviceConnectionResponse
            | BluetoothGATTGetServicesResponse
            | BluetoothGATTGetServicesDoneResponse
            | BluetoothGATTErrorResponse,
        ) -> bool:
            return type(msg) in stop_types and msg.address == address

        resp = await self._get_connection().send_messages_await_response_complex(
            (BluetoothGATTGetServicesRequest(address=address),),
            do_append,
            do_stop,
            (*msg_types, BluetoothDeviceConnectionResponse),
            DEFAULT_BLE_TIMEOUT,
        )
        services = []
        for msg in resp:
            self._raise_for_ble_connection_change(address, msg, msg_types)
            if type(msg) is BluetoothGATTErrorResponse:
                raise BluetoothGATTAPIError(BluetoothGATTError.from_pb(msg))
            services.extend(BluetoothGATTServices.from_pb(msg).services)

        return ESPHomeBluetoothGATTServices(address=address, services=services)  # type: ignore[call-arg]

    async def bluetooth_gatt_read(
        self,
        address: int,
        handle: int,
        timeout: float = DEFAULT_BLE_TIMEOUT,
    ) -> bytearray:
        return await self._bluetooth_gatt_read(
            BluetoothGATTReadRequest,
            address,
            handle,
            timeout,
        )

    async def bluetooth_gatt_read_descriptor(
        self,
        address: int,
        handle: int,
        timeout: float = DEFAULT_BLE_TIMEOUT,
    ) -> bytearray:
        """Read a GATT descriptor."""
        return await self._bluetooth_gatt_read(
            BluetoothGATTReadDescriptorRequest,
            address,
            handle,
            timeout,
        )

    async def _bluetooth_gatt_read(
        self,
        req_type: type[BluetoothGATTReadDescriptorRequest]
        | type[BluetoothGATTReadRequest],
        address: int,
        handle: int,
        timeout: float,
    ) -> bytearray:
        """Perform a GATT read."""
        resp = await self._send_bluetooth_message_await_response(
            address,
            handle,
            req_type(address=address, handle=handle),
            BluetoothGATTReadResponse,
            timeout,
        )
        if TYPE_CHECKING:
            assert isinstance(resp, BluetoothGATTReadResponse)
        return bytearray(resp.data)

    async def bluetooth_gatt_write(
        self,
        address: int,
        handle: int,
        data: bytes,
        response: bool,
        timeout: float = DEFAULT_BLE_TIMEOUT,
    ) -> None:
        await self._bluetooth_gatt_write(
            address,
            handle,
            BluetoothGATTWriteRequest(response=response, data=data),
            timeout,
            response,
        )

    async def bluetooth_gatt_write_descriptor(
        self,
        address: int,
        handle: int,
        data: bytes,
        timeout: float = DEFAULT_BLE_TIMEOUT,
        wait_for_response: bool = True,
    ) -> None:
        await self._bluetooth_gatt_write(
            address,
            handle,
            BluetoothGATTWriteDescriptorRequest(data=data),
            timeout,
            wait_for_response,
        )

    async def _bluetooth_gatt_write(
        self,
        address: int,
        handle: int,
        req: BluetoothGATTWriteDescriptorRequest | BluetoothGATTWriteRequest,
        timeout: float,
        wait_for_response: bool,
    ) -> None:
        """Perform a GATT write to a char or descriptor."""
        req.address = address
        req.handle = handle
        if not wait_for_response:
            self._get_connection().send_message(req)
            return
        await self._send_bluetooth_message_await_response(
            address,
            handle,
            req,
            BluetoothGATTWriteResponse,
            timeout,
        )

    async def bluetooth_gatt_start_notify(
        self,
        address: int,
        handle: int,
        on_bluetooth_gatt_notify: Callable[[int, bytearray], None],
        timeout: float = 10.0,
    ) -> tuple[Callable[[], Coroutine[Any, Any, None]], Callable[[], None]]:
        """Start a notify session for a GATT characteristic.

        Returns two functions that can be used to stop the notify.

        The first function is a coroutine that can be awaited to stop the notify.

        The second function is a callback that can be called to remove the notify
        callbacks without stopping the notify session on the remote device, which
        should be used when the connection is lost.
        """
        remove_callback = self._get_connection().add_message_callback(
            partial(
                on_bluetooth_gatt_notify_data_response,
                address,
                handle,
                on_bluetooth_gatt_notify,
            ),
            (BluetoothGATTNotifyDataResponse,),
        )

        try:
            await self._send_bluetooth_message_await_response(
                address,
                handle,
                BluetoothGATTNotifyRequest(address=address, handle=handle, enable=True),
                BluetoothGATTNotifyResponse,
                timeout,
            )
        except Exception:
            remove_callback()
            raise

        async def stop_notify() -> None:
            if self._connection is None:
                return

            remove_callback()

            self._connection.send_message(
                BluetoothGATTNotifyRequest(address=address, handle=handle, enable=False)
            )

        return stop_notify, remove_callback

    async def subscribe_home_assistant_states(
        self, on_state_sub: Callable[[str, str | None], None]
    ) -> None:
        self._get_connection().send_message_callback_response(
            SubscribeHomeAssistantStatesRequest(),
            partial(on_subscribe_home_assistant_state_response, on_state_sub),
            (SubscribeHomeAssistantStateResponse,),
        )

    async def send_home_assistant_state(
        self, entity_id: str, attribute: str | None, state: str
    ) -> None:
        self._get_connection().send_message(
            HomeAssistantStateResponse(
                entity_id=entity_id,
                state=state,
                attribute=attribute,
            )
        )

    async def cover_command(
        self,
        key: int,
        position: float | None = None,
        tilt: float | None = None,
        stop: bool = False,
    ) -> None:
        req = CoverCommandRequest(key=key)
        apiv = cast(APIVersion, self.api_version)
        if apiv >= APIVersion(1, 1):
            if position is not None:
                req.has_position = True
                req.position = position
            if tilt is not None:
                req.has_tilt = True
                req.tilt = tilt
            if stop:
                req.stop = stop
        else:
            if stop:
                req.legacy_command = LegacyCoverCommand.STOP
                req.has_legacy_command = True
            elif position == 1.0:
                req.legacy_command = LegacyCoverCommand.OPEN
                req.has_legacy_command = True
            elif position == 0.0:
                req.legacy_command = LegacyCoverCommand.CLOSE
                req.has_legacy_command = True
        self._get_connection().send_message(req)

    async def fan_command(
        self,
        key: int,
        state: bool | None = None,
        speed: FanSpeed | None = None,
        speed_level: int | None = None,
        oscillating: bool | None = None,
        direction: FanDirection | None = None,
        preset_mode: str | None = None,
    ) -> None:
        req = FanCommandRequest(key=key)
        if state is not None:
            req.has_state = True
            req.state = state
        if speed is not None:
            req.has_speed = True
            req.speed = speed
        if speed_level is not None:
            req.has_speed_level = True
            req.speed_level = speed_level
        if oscillating is not None:
            req.has_oscillating = True
            req.oscillating = oscillating
        if direction is not None:
            req.has_direction = True
            req.direction = direction
<<<<<<< HEAD
        if preset_mode is not None:
            req.has_preset_mode = True
            req.preset_mode = preset_mode

=======
>>>>>>> e8560c15
        self._get_connection().send_message(req)

    async def light_command(  # pylint: disable=too-many-branches
        self,
        key: int,
        state: bool | None = None,
        brightness: float | None = None,
        color_mode: int | None = None,
        color_brightness: float | None = None,
        rgb: tuple[float, float, float] | None = None,
        white: float | None = None,
        color_temperature: float | None = None,
        cold_white: float | None = None,
        warm_white: float | None = None,
        transition_length: float | None = None,
        flash_length: float | None = None,
        effect: str | None = None,
    ) -> None:
        req = LightCommandRequest(key=key)
        if state is not None:
            req.has_state = True
            req.state = state
        if brightness is not None:
            req.has_brightness = True
            req.brightness = brightness
        if color_mode is not None:
            req.has_color_mode = True
            req.color_mode = color_mode
        if color_brightness is not None:
            req.has_color_brightness = True
            req.color_brightness = color_brightness
        if rgb is not None:
            req.has_rgb = True
            req.red = rgb[0]
            req.green = rgb[1]
            req.blue = rgb[2]
        if white is not None:
            req.has_white = True
            req.white = white
        if color_temperature is not None:
            req.has_color_temperature = True
            req.color_temperature = color_temperature
        if cold_white is not None:
            req.has_cold_white = True
            req.cold_white = cold_white
        if warm_white is not None:
            req.has_warm_white = True
            req.warm_white = warm_white
        if transition_length is not None:
            req.has_transition_length = True
            req.transition_length = int(round(transition_length * 1000))
        if flash_length is not None:
            req.has_flash_length = True
            req.flash_length = int(round(flash_length * 1000))
        if effect is not None:
            req.has_effect = True
            req.effect = effect
        self._get_connection().send_message(req)

    async def switch_command(self, key: int, state: bool) -> None:
        self._get_connection().send_message(SwitchCommandRequest(key=key, state=state))

    async def climate_command(
        self,
        key: int,
        mode: ClimateMode | None = None,
        target_temperature: float | None = None,
        target_temperature_low: float | None = None,
        target_temperature_high: float | None = None,
        fan_mode: ClimateFanMode | None = None,
        swing_mode: ClimateSwingMode | None = None,
        custom_fan_mode: str | None = None,
        preset: ClimatePreset | None = None,
        custom_preset: str | None = None,
    ) -> None:
        req = ClimateCommandRequest(key=key)
        if mode is not None:
            req.has_mode = True
            req.mode = mode
        if target_temperature is not None:
            req.has_target_temperature = True
            req.target_temperature = target_temperature
        if target_temperature_low is not None:
            req.has_target_temperature_low = True
            req.target_temperature_low = target_temperature_low
        if target_temperature_high is not None:
            req.has_target_temperature_high = True
            req.target_temperature_high = target_temperature_high
        if fan_mode is not None:
            req.has_fan_mode = True
            req.fan_mode = fan_mode
        if swing_mode is not None:
            req.has_swing_mode = True
            req.swing_mode = swing_mode
        if custom_fan_mode is not None:
            req.has_custom_fan_mode = True
            req.custom_fan_mode = custom_fan_mode
        if preset is not None:
            apiv = cast(APIVersion, self.api_version)
            if apiv < APIVersion(1, 5):
                req.has_legacy_away = True
                req.legacy_away = preset == ClimatePreset.AWAY
            else:
                req.has_preset = True
                req.preset = preset
        if custom_preset is not None:
            req.has_custom_preset = True
            req.custom_preset = custom_preset
        self._get_connection().send_message(req)

    async def number_command(self, key: int, state: float) -> None:
        self._get_connection().send_message(NumberCommandRequest(key=key, state=state))

    async def select_command(self, key: int, state: str) -> None:
        self._get_connection().send_message(SelectCommandRequest(key=key, state=state))

    async def siren_command(
        self,
        key: int,
        state: bool | None = None,
        tone: str | None = None,
        volume: float | None = None,
        duration: int | None = None,
    ) -> None:
        req = SirenCommandRequest(key=key)
        if state is not None:
            req.state = state
            req.has_state = True
        if tone is not None:
            req.tone = tone
            req.has_tone = True
        if volume is not None:
            req.volume = volume
            req.has_volume = True
        if duration is not None:
            req.duration = duration
            req.has_duration = True
        self._get_connection().send_message(req)

    async def button_command(self, key: int) -> None:
        self._get_connection().send_message(ButtonCommandRequest(key=key))

    async def lock_command(
        self,
        key: int,
        command: LockCommand,
        code: str | None = None,
    ) -> None:
        req = LockCommandRequest(key=key, command=command)
        if code is not None:
            req.code = code
        self._get_connection().send_message(req)

    async def media_player_command(
        self,
        key: int,
        *,
        command: MediaPlayerCommand | None = None,
        volume: float | None = None,
        media_url: str | None = None,
    ) -> None:
        req = MediaPlayerCommandRequest(key=key)
        if command is not None:
            req.command = command
            req.has_command = True
        if volume is not None:
            req.volume = volume
            req.has_volume = True
        if media_url is not None:
            req.media_url = media_url
            req.has_media_url = True
        self._get_connection().send_message(req)

    async def text_command(self, key: int, state: str) -> None:
        self._get_connection().send_message(TextCommandRequest(key=key, state=state))

    async def execute_service(
        self, service: UserService, data: ExecuteServiceDataType
    ) -> None:
        req = ExecuteServiceRequest(key=service.key)
        args = []
        for arg_desc in service.args:
            arg = ExecuteServiceArgument()
            val = data[arg_desc.name]
            apiv = cast(APIVersion, self.api_version)
            int_type = "int_" if apiv >= APIVersion(1, 3) else "legacy_int"
            map_single = {
                UserServiceArgType.BOOL: "bool_",
                UserServiceArgType.INT: int_type,
                UserServiceArgType.FLOAT: "float_",
                UserServiceArgType.STRING: "string_",
            }
            map_array = {
                UserServiceArgType.BOOL_ARRAY: "bool_array",
                UserServiceArgType.INT_ARRAY: "int_array",
                UserServiceArgType.FLOAT_ARRAY: "float_array",
                UserServiceArgType.STRING_ARRAY: "string_array",
            }
            if arg_desc.type in map_array:
                attr = getattr(arg, map_array[arg_desc.type])
                attr.extend(val)
            else:
                assert arg_desc.type in map_single
                setattr(arg, map_single[arg_desc.type], val)

            args.append(arg)
        # pylint: disable=no-member
        req.args.extend(args)

        self._get_connection().send_message(req)

    async def _request_image(
        self, *, single: bool = False, stream: bool = False
    ) -> None:
        self._get_connection().send_message(
            CameraImageRequest(single=single, stream=stream)
        )

    async def request_single_image(self) -> None:
        await self._request_image(single=True)

    async def request_image_stream(self) -> None:
        await self._request_image(stream=True)

    @property
    def api_version(self) -> APIVersion | None:
        if self._connection is None:
            return None
        return self._connection.api_version

    async def subscribe_voice_assistant(
        self,
        handle_start: Callable[
            [str, int, VoiceAssistantAudioSettingsModel],
            Coroutine[Any, Any, int | None],
        ],
        handle_stop: Callable[[], Coroutine[Any, Any, None]],
    ) -> Callable[[], None]:
        """Subscribes to voice assistant messages from the device.

        handle_start: called when the devices requests a server to send audio data to.
                      This callback is asynchronous and returns the port number the server is started on.

        handle_stop: called when the device has stopped sending audio data and the pipeline should be closed.

        Returns a callback to unsubscribe.
        """
        connection = self._get_connection()

        start_task: asyncio.Task[int | None] | None = None

        def _started(fut: asyncio.Task[int | None]) -> None:
            if self._connection is not None and not fut.cancelled():
                port = fut.result()
                if port is not None:
                    self._connection.send_message(VoiceAssistantResponse(port=port))
                else:
                    _LOGGER.error("Server could not be started")
                    self._connection.send_message(VoiceAssistantResponse(error=True))

        def _on_voice_assistant_request(msg: VoiceAssistantRequest) -> None:
            nonlocal start_task

            command = VoiceAssistantCommand.from_pb(msg)
            if command.start:
                start_task = asyncio.create_task(
                    handle_start(
                        command.conversation_id, command.flags, command.audio_settings
                    )
                )
                start_task.add_done_callback(_started)
                # We hold a reference to the start_task in unsub function
                # so we don't need to add it to the background tasks.
            else:
                stop_task = asyncio.create_task(handle_stop())
                self._background_tasks.add(stop_task)
                stop_task.add_done_callback(self._background_tasks.discard)

        connection.send_message(SubscribeVoiceAssistantRequest(subscribe=True))

        remove_callback = connection.add_message_callback(
            _on_voice_assistant_request, (VoiceAssistantRequest,)
        )

        def unsub() -> None:
            nonlocal start_task

            if self._connection is not None:
                remove_callback()
                self._connection.send_message(
                    SubscribeVoiceAssistantRequest(subscribe=False)
                )

            if start_task is not None and not start_task.cancelled():
                start_task.cancel("Unsubscribing from voice assistant")

        return unsub

    def send_voice_assistant_event(
        self, event_type: VoiceAssistantEventType, data: dict[str, str] | None
    ) -> None:
        req = VoiceAssistantEventResponse(event_type=event_type)
        if data is not None:
            # pylint: disable=no-member
            req.data.extend(
                [
                    VoiceAssistantEventData(name=name, value=value)
                    for name, value in data.items()
                ]
            )
        self._get_connection().send_message(req)

    async def alarm_control_panel_command(
        self,
        key: int,
        command: AlarmControlPanelCommand,
        code: str | None = None,
    ) -> None:
        req = AlarmControlPanelCommandRequest(key=key, command=command)
        if code is not None:
            req.code = code
        self._get_connection().send_message(req)<|MERGE_RESOLUTION|>--- conflicted
+++ resolved
@@ -999,13 +999,10 @@
         if direction is not None:
             req.has_direction = True
             req.direction = direction
-<<<<<<< HEAD
         if preset_mode is not None:
             req.has_preset_mode = True
             req.preset_mode = preset_mode
 
-=======
->>>>>>> e8560c15
         self._get_connection().send_message(req)
 
     async def light_command(  # pylint: disable=too-many-branches
