--- conflicted
+++ resolved
@@ -128,10 +128,6 @@
     UserService,
     UserServiceArgType,
     VoiceAssistantAudioData,
-<<<<<<< HEAD
-=======
-    VoiceAssistantAudioSettings as VoiceAssistantAudioSettingsModel,
->>>>>>> a0b87778
     VoiceAssistantCommand,
     VoiceAssistantEventType,
     VoiceAssistantSubscriptionFlag,
