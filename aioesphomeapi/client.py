# pylint: disable=unidiomatic-typecheck
from __future__ import annotations

import asyncio
import logging
from collections.abc import Awaitable, Coroutine
from functools import partial
from typing import TYPE_CHECKING, Any, Callable, Union, cast

from google.protobuf import message

from .api_pb2 import (  # type: ignore
    AlarmControlPanelCommandRequest,
    BluetoothConnectionsFreeResponse,
    BluetoothDeviceClearCacheResponse,
    BluetoothDeviceConnectionResponse,
    BluetoothDevicePairingResponse,
    BluetoothDeviceRequest,
    BluetoothDeviceUnpairingResponse,
    BluetoothGATTErrorResponse,
    BluetoothGATTGetServicesDoneResponse,
    BluetoothGATTGetServicesRequest,
    BluetoothGATTGetServicesResponse,
    BluetoothGATTNotifyDataResponse,
    BluetoothGATTNotifyRequest,
    BluetoothGATTNotifyResponse,
    BluetoothGATTReadDescriptorRequest,
    BluetoothGATTReadRequest,
    BluetoothGATTReadResponse,
    BluetoothGATTWriteDescriptorRequest,
    BluetoothGATTWriteRequest,
    BluetoothGATTWriteResponse,
    BluetoothLEAdvertisementResponse,
    BluetoothLERawAdvertisement,
    BluetoothLERawAdvertisementsResponse,
    ButtonCommandRequest,
    CameraImageRequest,
    CameraImageResponse,
    ClimateCommandRequest,
    CoverCommandRequest,
    DeviceInfoRequest,
    DeviceInfoResponse,
    ExecuteServiceArgument,
    ExecuteServiceRequest,
    FanCommandRequest,
    HomeassistantServiceResponse,
    HomeAssistantStateResponse,
    LightCommandRequest,
    ListEntitiesDoneResponse,
    ListEntitiesRequest,
    ListEntitiesServicesResponse,
    LockCommandRequest,
    MediaPlayerCommandRequest,
    NumberCommandRequest,
    SelectCommandRequest,
    SirenCommandRequest,
    SubscribeBluetoothConnectionsFreeRequest,
    SubscribeBluetoothLEAdvertisementsRequest,
    SubscribeHomeassistantServicesRequest,
    SubscribeHomeAssistantStateResponse,
    SubscribeHomeAssistantStatesRequest,
    SubscribeLogsRequest,
    SubscribeLogsResponse,
    SubscribeStatesRequest,
    SubscribeVoiceAssistantRequest,
    SwitchCommandRequest,
    TextCommandRequest,
    UnsubscribeBluetoothLEAdvertisementsRequest,
    VoiceAssistantEventData,
    VoiceAssistantEventResponse,
    VoiceAssistantRequest,
    VoiceAssistantResponse,
)
from .client_callbacks import (
    on_ble_raw_advertisement_response,
    on_bluetooth_connections_free_response,
    on_bluetooth_device_connection_response,
    on_bluetooth_gatt_notify_data_response,
    on_bluetooth_le_advertising_response,
    on_bluetooth_message,
    on_home_assistant_service_response,
    on_state_msg,
    on_subscribe_home_assistant_state_response,
)
from .connection import APIConnection, ConnectionParams, handle_timeout
from .core import (
    APIConnectionError,
    BluetoothConnectionDroppedError,
    BluetoothGATTAPIError,
    TimeoutAPIError,
    to_human_readable_address,
    to_human_readable_gatt_error,
)
from .model import (
    AlarmControlPanelCommand,
    APIVersion,
    BluetoothDeviceClearCache,
    BluetoothDevicePairing,
    BluetoothDeviceRequestType,
    BluetoothDeviceUnpairing,
    BluetoothGATTError,
    BluetoothGATTServices,
    BluetoothLEAdvertisement,
    BluetoothProxyFeature,
    BluetoothProxySubscriptionFlag,
    ClimateFanMode,
    ClimateMode,
    ClimatePreset,
    ClimateSwingMode,
    DeviceInfo,
    EntityInfo,
    EntityState,
    ESPHomeBluetoothGATTServices,
    FanDirection,
    FanSpeed,
    HomeassistantServiceCall,
    LegacyCoverCommand,
    LockCommand,
    LogLevel,
    MediaPlayerCommand,
    UserService,
    UserServiceArgType,
)
from .model import VoiceAssistantAudioSettings as VoiceAssistantAudioSettingsModel
from .model import (
    VoiceAssistantCommand,
    VoiceAssistantEventType,
    message_types_to_names,
)
from .model_conversions import (
    LIST_ENTITIES_SERVICES_RESPONSE_TYPES,
    SUBSCRIBE_STATES_RESPONSE_TYPES,
)
from .util import build_log_name
from .zeroconf import ZeroconfInstanceType, ZeroconfManager

_LOGGER = logging.getLogger(__name__)

DEFAULT_BLE_TIMEOUT = 30.0
DEFAULT_BLE_DISCONNECT_TIMEOUT = 20.0

# We send a ping every 20 seconds, and the timeout ratio is 4.5x the
# ping interval. This means that if we don't receive a ping for 90.0
# seconds, we'll consider the connection dead and reconnect.
#
# This was chosen because the 20s is around the expected time for a
# device to reboot and reconnect to wifi, and 90 seconds is the absolute
# maximum time a device can take to respond when its behind + the WiFi
# connection is poor.
KEEP_ALIVE_FREQUENCY = 20.0


SUBSCRIBE_STATES_MSG_TYPES = (*SUBSCRIBE_STATES_RESPONSE_TYPES, CameraImageResponse)

LIST_ENTITIES_MSG_TYPES = (
    ListEntitiesDoneResponse,
    *LIST_ENTITIES_SERVICES_RESPONSE_TYPES,
)


ExecuteServiceDataType = dict[
    str, Union[bool, int, float, str, list[bool], list[int], list[float], list[str]]
]


def _stringify_or_none(value: str | None) -> str | None:
    """Convert a string like object to a str or None.

    The noise_psk is sometimes passed into
    the client as an Estr, but we want to pass it
    to the API as a string or None.
    """
    return None if value is None else str(value)


# pylint: disable=too-many-public-methods
class APIClient:
    """The ESPHome API client.

    This class is the main entrypoint for interacting with the API.

    It is recommended to use this class in combination with the
    ReconnectLogic class to automatically reconnect to the device
    if the connection is lost.
    """

    __slots__ = (
        "_debug_enabled",
        "_params",
        "_connection",
        "cached_name",
        "_background_tasks",
        "_loop",
        "_on_stop_task",
        "log_name",
    )

    def __init__(
        self,
        address: str,
        port: int,
        password: str | None,
        *,
        client_info: str = "aioesphomeapi",
        keepalive: float = KEEP_ALIVE_FREQUENCY,
        zeroconf_instance: ZeroconfInstanceType | None = None,
        noise_psk: str | None = None,
        expected_name: str | None = None,
    ) -> None:
        """Create a client, this object is shared across sessions.

        :param address: The address to connect to; for example an IP address
          or .local name for mDNS lookup.
        :param port: The port to connect to
        :param password: Optional password to send to the device for authentication
        :param client_info: User Agent string to send.
        :param keepalive: The keepalive time in seconds (ping interval) for detecting stale connections.
            Every keepalive seconds a ping is sent, if no pong is received the connection is closed.
        :param zeroconf_instance: Pass a zeroconf instance to use if an mDNS lookup is necessary.
        :param noise_psk: Encryption preshared key for noise transport encrypted sessions.
        :param expected_name: Require the devices name to match the given expected name.
            Can be used to prevent accidentally connecting to a different device if
            IP passed as address but DHCP reassigned IP.
        """
        self._debug_enabled = _LOGGER.isEnabledFor(logging.DEBUG)
        self._params = ConnectionParams(
            address=str(address),
            port=port,
            password=password,
            client_info=client_info,
            keepalive=keepalive,
            zeroconf_manager=ZeroconfManager(zeroconf_instance),
            # treat empty '' psk string as missing (like password)
            noise_psk=_stringify_or_none(noise_psk) or None,
            expected_name=_stringify_or_none(expected_name) or None,
        )
        self._connection: APIConnection | None = None
        self.cached_name: str | None = None
        self._background_tasks: set[asyncio.Task[Any]] = set()
        self._loop = asyncio.get_event_loop()
        self._on_stop_task: asyncio.Task[None] | None = None
        self._set_log_name()

    def set_debug(self, enabled: bool) -> None:
        """Enable debug logging."""
        self._debug_enabled = enabled
        if self._connection:
            self._connection.set_debug(enabled)

    @property
    def zeroconf_manager(self) -> ZeroconfManager:
        return self._params.zeroconf_manager

    @property
    def expected_name(self) -> str | None:
        return self._params.expected_name

    @expected_name.setter
    def expected_name(self, value: str | None) -> None:
        self._params.expected_name = value

    @property
    def address(self) -> str:
        return self._params.address

    def _set_log_name(self) -> None:
        """Set the log name of the device."""
        resolved_address: str | None = None
        if self._connection and self._connection.resolved_addr_info:
            resolved_address = self._connection.resolved_addr_info.sockaddr.address
        self.log_name = build_log_name(
            self.cached_name,
            self.address,
            resolved_address,
        )
        if self._connection:
            self._connection.set_log_name(self.log_name)

    def set_cached_name_if_unset(self, name: str) -> None:
        """Set the cached name of the device if not set."""
        if not self.cached_name:
            self.cached_name = name
            self._set_log_name()

    async def connect(
        self,
        on_stop: Callable[[bool], Coroutine[Any, Any, None]] | None = None,
        login: bool = False,
    ) -> None:
        """Connect to the device."""
        await self.start_connection(on_stop)
        await self.finish_connection(login)

    def _on_stop(
        self,
        on_stop: Callable[[bool], Coroutine[Any, Any, None]] | None,
        expected_disconnect: bool,
    ) -> None:
        # Hook into on_stop handler to clear connection when stopped
        self._connection = None
        if on_stop:
            self._on_stop_task = asyncio.create_task(
                on_stop(expected_disconnect),
                name=f"{self.log_name} aioesphomeapi on_stop",
            )
            self._on_stop_task.add_done_callback(self._remove_on_stop_task)

    def _remove_on_stop_task(self, _fut: asyncio.Future[None]) -> None:
        """Remove the stop task.

        We need to do this because the asyncio does not hold
        a strong reference to the task, so it can be garbage
        collected unexpectedly.
        """
        self._on_stop_task = None

    async def start_connection(
        self,
        on_stop: Callable[[bool], Awaitable[None]] | None = None,
    ) -> None:
        """Start connecting to the device."""
        if self._connection is not None:
            raise APIConnectionError(f"Already connected to {self.log_name}!")

        self._connection = APIConnection(
            self._params,
            partial(self._on_stop, on_stop),
            self._debug_enabled,
            self.log_name,
        )

        try:
            await self._connection.start_connection()
        except Exception:
            self._connection = None
            raise
        # If we resolved the address, we should set the log name now
        if self._connection.resolved_addr_info:
            self._set_log_name()

    async def finish_connection(
        self,
        login: bool = False,
    ) -> None:
        """Finish connecting to the device."""
        if TYPE_CHECKING:
            assert self._connection is not None
        try:
            await self._connection.finish_connection(login=login)
        except Exception:
            self._connection = None
            raise
        if received_name := self._connection.received_name:
            self._set_name_from_device(received_name)

    async def disconnect(self, force: bool = False) -> None:
        if self._connection is None:
            return
        if force:
            self._connection.force_disconnect()
        else:
            await self._connection.disconnect()

    def _get_connection(self) -> APIConnection:
        connection = self._connection
        if not connection:
            raise APIConnectionError(f"Not connected to {self.log_name}!")
        if not connection.is_connected:
            raise APIConnectionError(
                f"Authenticated connection not ready yet for {self.log_name}; "
                f"current state is {connection.connection_state}!"
            )
        return connection

    async def device_info(self) -> DeviceInfo:
        resp = await self._get_connection().send_message_await_response(
            DeviceInfoRequest(), DeviceInfoResponse
        )
        info = DeviceInfo.from_pb(resp)
        self._set_name_from_device(info.name)
        return info

    def _set_name_from_device(self, name: str) -> None:
        """Set the name from a DeviceInfo message."""
        self.cached_name = name
        self._set_log_name()

    async def list_entities_services(
        self,
    ) -> tuple[list[EntityInfo], list[UserService]]:
        msgs = await self._get_connection().send_messages_await_response_complex(
            (ListEntitiesRequest(),),
            lambda msg: type(msg) is not ListEntitiesDoneResponse,
            lambda msg: type(msg) is ListEntitiesDoneResponse,
            LIST_ENTITIES_MSG_TYPES,
            60,
        )
        entities: list[EntityInfo] = []
        services: list[UserService] = []
        response_types = LIST_ENTITIES_SERVICES_RESPONSE_TYPES
        for msg in msgs:
            msg_type = type(msg)
            if msg_type is ListEntitiesServicesResponse:
                services.append(UserService.from_pb(msg))
                continue
            if cls := response_types[msg_type]:
                entities.append(cls.from_pb(msg))
        return entities, services

    async def subscribe_states(self, on_state: Callable[[EntityState], None]) -> None:
        """Subscribe to state updates."""
        self._get_connection().send_message_callback_response(
            SubscribeStatesRequest(),
            partial(on_state_msg, on_state, {}),
            SUBSCRIBE_STATES_MSG_TYPES,
        )

    async def subscribe_logs(
        self,
        on_log: Callable[[SubscribeLogsResponse], None],
        log_level: LogLevel | None = None,
        dump_config: bool | None = None,
    ) -> None:
        req = SubscribeLogsRequest()
        if log_level is not None:
            req.level = log_level
        if dump_config is not None:
            req.dump_config = dump_config
        self._get_connection().send_message_callback_response(
            req, on_log, (SubscribeLogsResponse,)
        )

    async def subscribe_service_calls(
        self, on_service_call: Callable[[HomeassistantServiceCall], None]
    ) -> None:
        self._get_connection().send_message_callback_response(
            SubscribeHomeassistantServicesRequest(),
            partial(on_home_assistant_service_response, on_service_call),
            (HomeassistantServiceResponse,),
        )

    async def _send_bluetooth_message_await_response(
        self,
        address: int,
        handle: int,
        request: message.Message,
        response_type: (
            type[BluetoothGATTNotifyResponse]
            | type[BluetoothGATTReadResponse]
            | type[BluetoothGATTWriteResponse]
        ),
        timeout: float = 10.0,
    ) -> message.Message:
        message_filter = partial(on_bluetooth_message, address, handle)
        msg_types = (response_type, BluetoothGATTErrorResponse)
        [resp] = await self._get_connection().send_messages_await_response_complex(
            (request,),
            message_filter,
            message_filter,
            (*msg_types, BluetoothDeviceConnectionResponse),
            timeout,
        )

        if type(resp) is BluetoothGATTErrorResponse:
            raise BluetoothGATTAPIError(BluetoothGATTError.from_pb(resp))

        self._raise_for_ble_connection_change(address, resp, msg_types)

        return resp

    def _unsub_bluetooth_advertisements(
        self, unsub_callback: Callable[[], None]
    ) -> None:
        """Unsubscribe Bluetooth advertisements if connected."""
        if self._connection is not None:
            unsub_callback()
            self._connection.send_message(UnsubscribeBluetoothLEAdvertisementsRequest())

    async def subscribe_bluetooth_le_advertisements(
        self, on_bluetooth_le_advertisement: Callable[[BluetoothLEAdvertisement], None]
    ) -> Callable[[], None]:
        unsub_callback = self._get_connection().send_message_callback_response(
            SubscribeBluetoothLEAdvertisementsRequest(flags=0),
            partial(
                on_bluetooth_le_advertising_response,
                on_bluetooth_le_advertisement,
            ),
            (BluetoothLEAdvertisementResponse,),
        )
        return partial(self._unsub_bluetooth_advertisements, unsub_callback)

    async def subscribe_bluetooth_le_raw_advertisements(
        self, on_advertisements: Callable[[list[BluetoothLERawAdvertisement]], None]
    ) -> Callable[[], None]:
        unsub_callback = self._get_connection().send_message_callback_response(
            SubscribeBluetoothLEAdvertisementsRequest(
                flags=BluetoothProxySubscriptionFlag.RAW_ADVERTISEMENTS
            ),
            partial(on_ble_raw_advertisement_response, on_advertisements),
            (BluetoothLERawAdvertisementsResponse,),
        )
        return partial(self._unsub_bluetooth_advertisements, unsub_callback)

    async def subscribe_bluetooth_connections_free(
        self, on_bluetooth_connections_free_update: Callable[[int, int], None]
    ) -> Callable[[], None]:
        return self._get_connection().send_message_callback_response(
            SubscribeBluetoothConnectionsFreeRequest(),
            partial(
                on_bluetooth_connections_free_response,
                on_bluetooth_connections_free_update,
            ),
            (BluetoothConnectionsFreeResponse,),
        )

    async def bluetooth_device_connect(  # pylint: disable=too-many-locals, too-many-branches
        self,
        address: int,
        on_bluetooth_connection_state: Callable[[bool, int, int], None],
        timeout: float = DEFAULT_BLE_TIMEOUT,
        disconnect_timeout: float = DEFAULT_BLE_DISCONNECT_TIMEOUT,
        feature_flags: int = 0,
        has_cache: bool = False,
        address_type: int | None = None,
    ) -> Callable[[], None]:
        connect_future: asyncio.Future[None] = self._loop.create_future()

        if has_cache:
            # REMOTE_CACHING feature with cache: requestor has services and mtu cached
            request_type = BluetoothDeviceRequestType.CONNECT_V3_WITH_CACHE
        elif feature_flags & BluetoothProxyFeature.REMOTE_CACHING:
            # REMOTE_CACHING feature without cache: esp will wipe the service list after sending to save memory
            request_type = BluetoothDeviceRequestType.CONNECT_V3_WITHOUT_CACHE
        else:
            # Device does not support REMOTE_CACHING feature: esp will hold the service list in memory for the duration
            # of the connection. This can crash the esp if the service list is too large.
            request_type = BluetoothDeviceRequestType.CONNECT

        if self._debug_enabled:
            _LOGGER.debug("%s: Using connection version %s", address, request_type)

        unsub = self._get_connection().send_message_callback_response(
            BluetoothDeviceRequest(
                address=address,
                request_type=request_type,
                has_address_type=address_type is not None,
                address_type=address_type or 0,
            ),
            partial(
                on_bluetooth_device_connection_response,
                connect_future,
                address,
                on_bluetooth_connection_state,
            ),
            (BluetoothDeviceConnectionResponse,),
        )

        loop = self._loop
        timeout_handle = loop.call_at(
            loop.time() + timeout, handle_timeout, connect_future
        )
        timeout_expired = False
        connect_ok = False
        try:
            await connect_future
            connect_ok = True
        except asyncio.TimeoutError as err:
            # If the timeout expires, make sure
            # to unsub before calling _bluetooth_device_disconnect_guard_timeout
            # so that the disconnect message is not propagated back to the caller
            # since we are going to raise a TimeoutAPIError.
            unsub()
            timeout_expired = True
            # Disconnect before raising the exception to ensure
            # the slot is recovered before the timeout is raised
            # to avoid race were we run out even though we have a slot.
            addr = to_human_readable_address(address)
            if self._debug_enabled:
                _LOGGER.debug("%s: Connecting timed out, waiting for disconnect", addr)
            disconnect_timed_out = (
                not await self._bluetooth_device_disconnect_guard_timeout(
                    address, disconnect_timeout
                )
            )
            raise TimeoutAPIError(
                f"Timeout waiting for connect response while connecting to {addr} "
                f"after {timeout}s, disconnect timed out: {disconnect_timed_out}, "
                f" after {disconnect_timeout}s"
            ) from err
        finally:
            if not connect_ok and not timeout_expired:
                unsub()
            if not timeout_expired:
                timeout_handle.cancel()

        return unsub

    async def _bluetooth_device_disconnect_guard_timeout(
        self, address: int, timeout: float
    ) -> bool:
        """Disconnect from a Bluetooth device and guard against timeout.

        Return true if the disconnect was successful, false if it timed out.
        """
        try:
            await self.bluetooth_device_disconnect(address, timeout=timeout)
        except TimeoutAPIError:
            if self._debug_enabled:
                _LOGGER.debug(
                    "%s: Disconnect timed out: %s",
                    to_human_readable_address(address),
                    timeout,
                )
            return False
        return True

    async def bluetooth_device_pair(
        self, address: int, timeout: float = DEFAULT_BLE_TIMEOUT
    ) -> BluetoothDevicePairing:
        return BluetoothDevicePairing.from_pb(
            await self._bluetooth_device_request_watch_connection(
                address,
                BluetoothDeviceRequestType.PAIR,
                (BluetoothDevicePairingResponse,),
                timeout,
            )
        )

    async def bluetooth_device_unpair(
        self, address: int, timeout: float = DEFAULT_BLE_TIMEOUT
    ) -> BluetoothDeviceUnpairing:
        return BluetoothDeviceUnpairing.from_pb(
            await self._bluetooth_device_request_watch_connection(
                address,
                BluetoothDeviceRequestType.UNPAIR,
                (BluetoothDeviceUnpairingResponse,),
                timeout,
            )
        )

    async def bluetooth_device_clear_cache(
        self, address: int, timeout: float = DEFAULT_BLE_TIMEOUT
    ) -> BluetoothDeviceClearCache:
        return BluetoothDeviceClearCache.from_pb(
            await self._bluetooth_device_request_watch_connection(
                address,
                BluetoothDeviceRequestType.CLEAR_CACHE,
                (BluetoothDeviceClearCacheResponse,),
                timeout,
            )
        )

    async def bluetooth_device_disconnect(
        self, address: int, timeout: float = DEFAULT_BLE_DISCONNECT_TIMEOUT
    ) -> None:
        """Disconnect from a Bluetooth device."""
        await self._bluetooth_device_request(
            address,
            BluetoothDeviceRequestType.DISCONNECT,
            lambda msg: msg.address == address and not msg.connected,
            (BluetoothDeviceConnectionResponse,),
            timeout,
        )

    async def _bluetooth_device_request_watch_connection(
        self,
        address: int,
        request_type: BluetoothDeviceRequestType,
        msg_types: tuple[type[message.Message], ...],
        timeout: float,
    ) -> message.Message:
        """Send a BluetoothDeviceRequest watch for the connection state to change."""
        response = await self._bluetooth_device_request(
            address,
            request_type,
            lambda msg: msg.address == address,
            (BluetoothDeviceConnectionResponse, *msg_types),
            timeout,
        )
        self._raise_for_ble_connection_change(address, response, msg_types)
        return response

    def _raise_for_ble_connection_change(
        self,
        address: int,
        response: BluetoothDeviceConnectionResponse,
        msg_types: tuple[type[message.Message], ...],
    ) -> None:
        """Raise an exception if the connection status changed."""
        if type(response) is not BluetoothDeviceConnectionResponse:
            return
        response_names = message_types_to_names(msg_types)
        human_readable_address = to_human_readable_address(address)
        raise BluetoothConnectionDroppedError(
            f"Peripheral {human_readable_address} changed connection status while waiting for "
            f"{response_names}: {to_human_readable_gatt_error(response.error)} "
            f"({response.error})"
        )

    async def _bluetooth_device_request(
        self,
        address: int,
        request_type: BluetoothDeviceRequestType,
        predicate_func: Callable[[BluetoothDeviceConnectionResponse], bool],
        msg_types: tuple[type[message.Message], ...],
        timeout: float,
    ) -> message.Message:
        """Send a BluetoothDeviceRequest and wait for a response."""
        [response] = await self._get_connection().send_messages_await_response_complex(
            (
                BluetoothDeviceRequest(
                    address=address,
                    request_type=request_type,
                ),
            ),
            predicate_func,
            predicate_func,
            msg_types,
            timeout,
        )
        return response

    async def bluetooth_gatt_get_services(
        self, address: int
    ) -> ESPHomeBluetoothGATTServices:
        append_types = (
            BluetoothDeviceConnectionResponse,
            BluetoothGATTGetServicesResponse,
            BluetoothGATTErrorResponse,
        )
        stop_types = (
            BluetoothDeviceConnectionResponse,
            BluetoothGATTGetServicesDoneResponse,
            BluetoothGATTErrorResponse,
        )
        msg_types = (
            BluetoothGATTGetServicesResponse,
            BluetoothGATTGetServicesDoneResponse,
            BluetoothGATTErrorResponse,
        )

        def do_append(
            msg: BluetoothDeviceConnectionResponse
            | BluetoothGATTGetServicesResponse
            | BluetoothGATTGetServicesDoneResponse
            | BluetoothGATTErrorResponse,
        ) -> bool:
            return type(msg) in append_types and msg.address == address

        def do_stop(
            msg: BluetoothDeviceConnectionResponse
            | BluetoothGATTGetServicesResponse
            | BluetoothGATTGetServicesDoneResponse
            | BluetoothGATTErrorResponse,
        ) -> bool:
            return type(msg) in stop_types and msg.address == address

        resp = await self._get_connection().send_messages_await_response_complex(
            (BluetoothGATTGetServicesRequest(address=address),),
            do_append,
            do_stop,
            (*msg_types, BluetoothDeviceConnectionResponse),
            DEFAULT_BLE_TIMEOUT,
        )
        services = []
        for msg in resp:
            self._raise_for_ble_connection_change(address, msg, msg_types)
            if type(msg) is BluetoothGATTErrorResponse:
                raise BluetoothGATTAPIError(BluetoothGATTError.from_pb(msg))
            services.extend(BluetoothGATTServices.from_pb(msg).services)

        return ESPHomeBluetoothGATTServices(address=address, services=services)  # type: ignore[call-arg]

    async def bluetooth_gatt_read(
        self,
        address: int,
        handle: int,
        timeout: float = DEFAULT_BLE_TIMEOUT,
    ) -> bytearray:
        return await self._bluetooth_gatt_read(
            BluetoothGATTReadRequest,
            address,
            handle,
            timeout,
        )

    async def bluetooth_gatt_read_descriptor(
        self,
        address: int,
        handle: int,
        timeout: float = DEFAULT_BLE_TIMEOUT,
    ) -> bytearray:
        """Read a GATT descriptor."""
        return await self._bluetooth_gatt_read(
            BluetoothGATTReadDescriptorRequest,
            address,
            handle,
            timeout,
        )

    async def _bluetooth_gatt_read(
        self,
        req_type: type[BluetoothGATTReadDescriptorRequest]
        | type[BluetoothGATTReadRequest],
        address: int,
        handle: int,
        timeout: float,
    ) -> bytearray:
        """Perform a GATT read."""
        resp = await self._send_bluetooth_message_await_response(
            address,
            handle,
            req_type(address=address, handle=handle),
            BluetoothGATTReadResponse,
            timeout,
        )
        if TYPE_CHECKING:
            assert isinstance(resp, BluetoothGATTReadResponse)
        return bytearray(resp.data)

    async def bluetooth_gatt_write(
        self,
        address: int,
        handle: int,
        data: bytes,
        response: bool,
        timeout: float = DEFAULT_BLE_TIMEOUT,
    ) -> None:
        await self._bluetooth_gatt_write(
            address,
            handle,
            BluetoothGATTWriteRequest(response=response, data=data),
            timeout,
            response,
        )

    async def bluetooth_gatt_write_descriptor(
        self,
        address: int,
        handle: int,
        data: bytes,
        timeout: float = DEFAULT_BLE_TIMEOUT,
        wait_for_response: bool = True,
    ) -> None:
        await self._bluetooth_gatt_write(
            address,
            handle,
            BluetoothGATTWriteDescriptorRequest(data=data),
            timeout,
            wait_for_response,
        )

    async def _bluetooth_gatt_write(
        self,
        address: int,
        handle: int,
        req: BluetoothGATTWriteDescriptorRequest | BluetoothGATTWriteRequest,
        timeout: float,
        wait_for_response: bool,
    ) -> None:
        """Perform a GATT write to a char or descriptor."""
        req.address = address
        req.handle = handle
        if not wait_for_response:
            self._get_connection().send_message(req)
            return
        await self._send_bluetooth_message_await_response(
            address,
            handle,
            req,
            BluetoothGATTWriteResponse,
            timeout,
        )

    async def bluetooth_gatt_start_notify(
        self,
        address: int,
        handle: int,
        on_bluetooth_gatt_notify: Callable[[int, bytearray], None],
        timeout: float = 10.0,
    ) -> tuple[Callable[[], Coroutine[Any, Any, None]], Callable[[], None]]:
        """Start a notify session for a GATT characteristic.

        Returns two functions that can be used to stop the notify.

        The first function is a coroutine that can be awaited to stop the notify.

        The second function is a callback that can be called to remove the notify
        callbacks without stopping the notify session on the remote device, which
        should be used when the connection is lost.
        """
        remove_callback = self._get_connection().add_message_callback(
            partial(
                on_bluetooth_gatt_notify_data_response,
                address,
                handle,
                on_bluetooth_gatt_notify,
            ),
            (BluetoothGATTNotifyDataResponse,),
        )

        try:
            await self._send_bluetooth_message_await_response(
                address,
                handle,
                BluetoothGATTNotifyRequest(address=address, handle=handle, enable=True),
                BluetoothGATTNotifyResponse,
                timeout,
            )
        except Exception:
            remove_callback()
            raise

        async def stop_notify() -> None:
            if self._connection is None:
                return

            remove_callback()

            self._connection.send_message(
                BluetoothGATTNotifyRequest(address=address, handle=handle, enable=False)
            )

        return stop_notify, remove_callback

    async def subscribe_home_assistant_states(
        self, on_state_sub: Callable[[str, str | None], None]
    ) -> None:
        self._get_connection().send_message_callback_response(
            SubscribeHomeAssistantStatesRequest(),
            partial(on_subscribe_home_assistant_state_response, on_state_sub),
            (SubscribeHomeAssistantStateResponse,),
        )

    async def send_home_assistant_state(
        self, entity_id: str, attribute: str | None, state: str
    ) -> None:
        self._get_connection().send_message(
            HomeAssistantStateResponse(
                entity_id=entity_id,
                state=state,
                attribute=attribute,
            )
        )

    async def cover_command(
        self,
        key: int,
        position: float | None = None,
        tilt: float | None = None,
        stop: bool = False,
    ) -> None:
        req = CoverCommandRequest(key=key)
        apiv = cast(APIVersion, self.api_version)
        if apiv >= APIVersion(1, 1):
            if position is not None:
                req.has_position = True
                req.position = position
            if tilt is not None:
                req.has_tilt = True
                req.tilt = tilt
            if stop:
                req.stop = stop
        else:
            if stop:
                req.legacy_command = LegacyCoverCommand.STOP
                req.has_legacy_command = True
            elif position == 1.0:
                req.legacy_command = LegacyCoverCommand.OPEN
                req.has_legacy_command = True
            elif position == 0.0:
                req.legacy_command = LegacyCoverCommand.CLOSE
                req.has_legacy_command = True
        self._get_connection().send_message(req)

    async def fan_command(
        self,
        key: int,
        state: bool | None = None,
        speed: FanSpeed | None = None,
        speed_level: int | None = None,
        oscillating: bool | None = None,
        direction: FanDirection | None = None,
    ) -> None:
        req = FanCommandRequest(key=key)
        if state is not None:
            req.has_state = True
            req.state = state
        if speed is not None:
            req.has_speed = True
            req.speed = speed
        if speed_level is not None:
            req.has_speed_level = True
            req.speed_level = speed_level
        if oscillating is not None:
            req.has_oscillating = True
            req.oscillating = oscillating
        if direction is not None:
            req.has_direction = True
            req.direction = direction
        self._get_connection().send_message(req)

    async def light_command(  # pylint: disable=too-many-branches
        self,
        key: int,
        state: bool | None = None,
        brightness: float | None = None,
        color_mode: int | None = None,
        color_brightness: float | None = None,
        rgb: tuple[float, float, float] | None = None,
        white: float | None = None,
        color_temperature: float | None = None,
        cold_white: float | None = None,
        warm_white: float | None = None,
        transition_length: float | None = None,
        flash_length: float | None = None,
        effect: str | None = None,
    ) -> None:
        req = LightCommandRequest(key=key)
        if state is not None:
            req.has_state = True
            req.state = state
        if brightness is not None:
            req.has_brightness = True
            req.brightness = brightness
        if color_mode is not None:
            req.has_color_mode = True
            req.color_mode = color_mode
        if color_brightness is not None:
            req.has_color_brightness = True
            req.color_brightness = color_brightness
        if rgb is not None:
            req.has_rgb = True
            req.red = rgb[0]
            req.green = rgb[1]
            req.blue = rgb[2]
        if white is not None:
            req.has_white = True
            req.white = white
        if color_temperature is not None:
            req.has_color_temperature = True
            req.color_temperature = color_temperature
        if cold_white is not None:
            req.has_cold_white = True
            req.cold_white = cold_white
        if warm_white is not None:
            req.has_warm_white = True
            req.warm_white = warm_white
        if transition_length is not None:
            req.has_transition_length = True
            req.transition_length = int(round(transition_length * 1000))
        if flash_length is not None:
            req.has_flash_length = True
            req.flash_length = int(round(flash_length * 1000))
        if effect is not None:
            req.has_effect = True
            req.effect = effect
        self._get_connection().send_message(req)

    async def switch_command(self, key: int, state: bool) -> None:
        self._get_connection().send_message(SwitchCommandRequest(key=key, state=state))

    async def climate_command(  # pylint: disable=too-many-branches
        self,
        key: int,
        mode: ClimateMode | None = None,
        target_temperature: float | None = None,
        target_temperature_low: float | None = None,
        target_temperature_high: float | None = None,
        fan_mode: ClimateFanMode | None = None,
        swing_mode: ClimateSwingMode | None = None,
        custom_fan_mode: str | None = None,
        preset: ClimatePreset | None = None,
        custom_preset: str | None = None,
        target_humidity: float | None = None,
        aux_heat: bool | None = None,
    ) -> None:
        req = ClimateCommandRequest(key=key)
        if mode is not None:
            req.has_mode = True
            req.mode = mode
        if target_temperature is not None:
            req.has_target_temperature = True
            req.target_temperature = target_temperature
        if target_temperature_low is not None:
            req.has_target_temperature_low = True
            req.target_temperature_low = target_temperature_low
        if target_temperature_high is not None:
            req.has_target_temperature_high = True
            req.target_temperature_high = target_temperature_high
        if fan_mode is not None:
            req.has_fan_mode = True
            req.fan_mode = fan_mode
        if swing_mode is not None:
            req.has_swing_mode = True
            req.swing_mode = swing_mode
        if custom_fan_mode is not None:
            req.has_custom_fan_mode = True
            req.custom_fan_mode = custom_fan_mode
        if preset is not None:
            apiv = cast(APIVersion, self.api_version)
            if apiv < APIVersion(1, 5):
                req.has_legacy_away = True
                req.legacy_away = preset == ClimatePreset.AWAY
            else:
                req.has_preset = True
                req.preset = preset
        if custom_preset is not None:
            req.has_custom_preset = True
            req.custom_preset = custom_preset
<<<<<<< HEAD
        if target_humidity is not None:
            req.has_target_humidity = True
            req.target_humidity = target_humidity
        if aux_heat is not None:
            req.has_aux_heat = True
            req.aux_heat = aux_heat

=======
>>>>>>> e8560c15
        self._get_connection().send_message(req)

    async def number_command(self, key: int, state: float) -> None:
        self._get_connection().send_message(NumberCommandRequest(key=key, state=state))

    async def select_command(self, key: int, state: str) -> None:
        self._get_connection().send_message(SelectCommandRequest(key=key, state=state))

    async def siren_command(
        self,
        key: int,
        state: bool | None = None,
        tone: str | None = None,
        volume: float | None = None,
        duration: int | None = None,
    ) -> None:
        req = SirenCommandRequest(key=key)
        if state is not None:
            req.state = state
            req.has_state = True
        if tone is not None:
            req.tone = tone
            req.has_tone = True
        if volume is not None:
            req.volume = volume
            req.has_volume = True
        if duration is not None:
            req.duration = duration
            req.has_duration = True
        self._get_connection().send_message(req)

    async def button_command(self, key: int) -> None:
        self._get_connection().send_message(ButtonCommandRequest(key=key))

    async def lock_command(
        self,
        key: int,
        command: LockCommand,
        code: str | None = None,
    ) -> None:
        req = LockCommandRequest(key=key, command=command)
        if code is not None:
            req.code = code
        self._get_connection().send_message(req)

    async def media_player_command(
        self,
        key: int,
        *,
        command: MediaPlayerCommand | None = None,
        volume: float | None = None,
        media_url: str | None = None,
    ) -> None:
        req = MediaPlayerCommandRequest(key=key)
        if command is not None:
            req.command = command
            req.has_command = True
        if volume is not None:
            req.volume = volume
            req.has_volume = True
        if media_url is not None:
            req.media_url = media_url
            req.has_media_url = True
        self._get_connection().send_message(req)

    async def text_command(self, key: int, state: str) -> None:
        self._get_connection().send_message(TextCommandRequest(key=key, state=state))

    async def execute_service(
        self, service: UserService, data: ExecuteServiceDataType
    ) -> None:
        req = ExecuteServiceRequest(key=service.key)
        args = []
        for arg_desc in service.args:
            arg = ExecuteServiceArgument()
            val = data[arg_desc.name]
            apiv = cast(APIVersion, self.api_version)
            int_type = "int_" if apiv >= APIVersion(1, 3) else "legacy_int"
            map_single = {
                UserServiceArgType.BOOL: "bool_",
                UserServiceArgType.INT: int_type,
                UserServiceArgType.FLOAT: "float_",
                UserServiceArgType.STRING: "string_",
            }
            map_array = {
                UserServiceArgType.BOOL_ARRAY: "bool_array",
                UserServiceArgType.INT_ARRAY: "int_array",
                UserServiceArgType.FLOAT_ARRAY: "float_array",
                UserServiceArgType.STRING_ARRAY: "string_array",
            }
            if arg_desc.type in map_array:
                attr = getattr(arg, map_array[arg_desc.type])
                attr.extend(val)
            else:
                assert arg_desc.type in map_single
                setattr(arg, map_single[arg_desc.type], val)

            args.append(arg)
        # pylint: disable=no-member
        req.args.extend(args)

        self._get_connection().send_message(req)

    async def _request_image(
        self, *, single: bool = False, stream: bool = False
    ) -> None:
        self._get_connection().send_message(
            CameraImageRequest(single=single, stream=stream)
        )

    async def request_single_image(self) -> None:
        await self._request_image(single=True)

    async def request_image_stream(self) -> None:
        await self._request_image(stream=True)

    @property
    def api_version(self) -> APIVersion | None:
        if self._connection is None:
            return None
        return self._connection.api_version

    async def subscribe_voice_assistant(
        self,
        handle_start: Callable[
            [str, int, VoiceAssistantAudioSettingsModel],
            Coroutine[Any, Any, int | None],
        ],
        handle_stop: Callable[[], Coroutine[Any, Any, None]],
    ) -> Callable[[], None]:
        """Subscribes to voice assistant messages from the device.

        handle_start: called when the devices requests a server to send audio data to.
                      This callback is asynchronous and returns the port number the server is started on.

        handle_stop: called when the device has stopped sending audio data and the pipeline should be closed.

        Returns a callback to unsubscribe.
        """
        connection = self._get_connection()

        start_task: asyncio.Task[int | None] | None = None

        def _started(fut: asyncio.Task[int | None]) -> None:
            if self._connection is not None and not fut.cancelled():
                port = fut.result()
                if port is not None:
                    self._connection.send_message(VoiceAssistantResponse(port=port))
                else:
                    _LOGGER.error("Server could not be started")
                    self._connection.send_message(VoiceAssistantResponse(error=True))

        def _on_voice_assistant_request(msg: VoiceAssistantRequest) -> None:
            nonlocal start_task

            command = VoiceAssistantCommand.from_pb(msg)
            if command.start:
                start_task = asyncio.create_task(
                    handle_start(
                        command.conversation_id, command.flags, command.audio_settings
                    )
                )
                start_task.add_done_callback(_started)
                # We hold a reference to the start_task in unsub function
                # so we don't need to add it to the background tasks.
            else:
                stop_task = asyncio.create_task(handle_stop())
                self._background_tasks.add(stop_task)
                stop_task.add_done_callback(self._background_tasks.discard)

        connection.send_message(SubscribeVoiceAssistantRequest(subscribe=True))

        remove_callback = connection.add_message_callback(
            _on_voice_assistant_request, (VoiceAssistantRequest,)
        )

        def unsub() -> None:
            nonlocal start_task

            if self._connection is not None:
                remove_callback()
                self._connection.send_message(
                    SubscribeVoiceAssistantRequest(subscribe=False)
                )

            if start_task is not None and not start_task.cancelled():
                start_task.cancel("Unsubscribing from voice assistant")

        return unsub

    def send_voice_assistant_event(
        self, event_type: VoiceAssistantEventType, data: dict[str, str] | None
    ) -> None:
        req = VoiceAssistantEventResponse(event_type=event_type)
        if data is not None:
            # pylint: disable=no-member
            req.data.extend(
                [
                    VoiceAssistantEventData(name=name, value=value)
                    for name, value in data.items()
                ]
            )
        self._get_connection().send_message(req)

    async def alarm_control_panel_command(
        self,
        key: int,
        command: AlarmControlPanelCommand,
        code: str | None = None,
    ) -> None:
        req = AlarmControlPanelCommandRequest(key=key, command=command)
        if code is not None:
            req.code = code
        self._get_connection().send_message(req)<|MERGE_RESOLUTION|>--- conflicted
+++ resolved
@@ -1108,7 +1108,6 @@
         if custom_preset is not None:
             req.has_custom_preset = True
             req.custom_preset = custom_preset
-<<<<<<< HEAD
         if target_humidity is not None:
             req.has_target_humidity = True
             req.target_humidity = target_humidity
@@ -1116,8 +1115,6 @@
             req.has_aux_heat = True
             req.aux_heat = aux_heat
 
-=======
->>>>>>> e8560c15
         self._get_connection().send_message(req)
 
     async def number_command(self, key: int, state: float) -> None:
