<<<<<<< HEAD
import dataclasses
=======
import asyncio
>>>>>>> 3e2baa3f
import logging
from typing import Any, Awaitable, Callable, Dict, List, Optional, Tuple, Union, cast

import attr
import zeroconf
from google.protobuf import message

from aioesphomeapi.api_pb2 import (  # type: ignore
    BinarySensorStateResponse,
    CameraImageRequest,
    CameraImageResponse,
    ClimateCommandRequest,
    ClimateStateResponse,
    CoverCommandRequest,
    CoverStateResponse,
    DeviceInfoRequest,
    DeviceInfoResponse,
    ExecuteServiceArgument,
    ExecuteServiceRequest,
    FanCommandRequest,
    FanStateResponse,
    HomeassistantServiceResponse,
    HomeAssistantStateResponse,
    LightCommandRequest,
    LightStateResponse,
    ListEntitiesBinarySensorResponse,
    ListEntitiesCameraResponse,
    ListEntitiesClimateResponse,
    ListEntitiesCoverResponse,
    ListEntitiesDoneResponse,
    ListEntitiesFanResponse,
    ListEntitiesLightResponse,
    ListEntitiesRequest,
    ListEntitiesSensorResponse,
    ListEntitiesServicesResponse,
    ListEntitiesSwitchResponse,
    ListEntitiesTextSensorResponse,
    LogLevel,
    SensorStateResponse,
    SubscribeHomeassistantServicesRequest,
    SubscribeHomeAssistantStateResponse,
    SubscribeHomeAssistantStatesRequest,
    SubscribeLogsRequest,
    SubscribeLogsResponse,
    SubscribeStatesRequest,
    SwitchCommandRequest,
    SwitchStateResponse,
    TextSensorStateResponse,
)
from aioesphomeapi.connection import APIConnection, ConnectionParams
from aioesphomeapi.core import APIConnectionError
from aioesphomeapi.model import (
    APIVersion,
    BinarySensorInfo,
    BinarySensorState,
    CameraInfo,
    CameraState,
    ClimateFanMode,
    ClimateInfo,
    ClimateMode,
    ClimateState,
    ClimateSwingMode,
    CoverInfo,
    CoverState,
    DeviceInfo,
    EntityInfo,
    FanDirection,
    FanInfo,
    FanSpeed,
    FanState,
    HomeassistantServiceCall,
    LegacyCoverCommand,
    LightInfo,
    LightState,
    SensorInfo,
    SensorState,
    SwitchInfo,
    SwitchState,
    TextSensorInfo,
    TextSensorState,
    UserService,
    UserServiceArg,
    UserServiceArgType,
)

_LOGGER = logging.getLogger(__name__)

ExecuteServiceDataType = Dict[
    str, Union[bool, int, float, str, List[bool], List[int], List[float], List[str]]
]


class APIClient:
    def __init__(
        self,
        eventloop: asyncio.AbstractEventLoop,
        address: str,
        port: int,
        password: str,
        *,
        client_info: str = "aioesphomeapi",
        keepalive: float = 15.0,
        zeroconf_instance: Optional[zeroconf.Zeroconf] = None
    ):
        self._params = ConnectionParams(
            eventloop=eventloop,
            address=address,
            port=port,
            password=password,
            client_info=client_info,
            keepalive=keepalive,
            zeroconf_instance=zeroconf_instance,
        )
        self._connection = None  # type: Optional[APIConnection]

    async def connect(
        self,
        on_stop: Optional[Callable[[], Awaitable[None]]] = None,
        login: bool = False,
    ) -> None:
        if self._connection is not None:
            raise APIConnectionError("Already connected!")

        connected = False
        stopped = False

        async def _on_stop() -> None:
            nonlocal stopped

            if stopped:
                return
            stopped = True
            self._connection = None
            if connected and on_stop is not None:
                await on_stop()

        self._connection = APIConnection(self._params, _on_stop)

        try:
            await self._connection.connect()
            if login:
                await self._connection.login()
        except APIConnectionError:
            await _on_stop()
            raise
        except Exception as e:
            await _on_stop()
            raise APIConnectionError("Unexpected error while connecting: {}".format(e))

        connected = True

    async def disconnect(self, force: bool = False) -> None:
        if self._connection is None:
            return
        await self._connection.stop(force=force)

    def _check_connected(self) -> None:
        if self._connection is None:
            raise APIConnectionError("Not connected!")
        if not self._connection.is_connected:
            raise APIConnectionError("Connection not done!")

    def _check_authenticated(self) -> None:
        self._check_connected()
        assert self._connection is not None
        if not self._connection.is_authenticated:
            raise APIConnectionError("Not authenticated!")

    async def device_info(self) -> DeviceInfo:
        self._check_connected()
        assert self._connection is not None
        resp = await self._connection.send_message_await_response(
            DeviceInfoRequest(), DeviceInfoResponse
        )
        return DeviceInfo(
            uses_password=resp.uses_password,
            name=resp.name,
            mac_address=resp.mac_address,
            esphome_version=resp.esphome_version,
            compilation_time=resp.compilation_time,
            model=resp.model,
            has_deep_sleep=resp.has_deep_sleep,
        )

    async def list_entities_services(
        self,
    ) -> Tuple[List[EntityInfo], List[UserService]]:
        self._check_authenticated()
        response_types = {
            ListEntitiesBinarySensorResponse: BinarySensorInfo,
            ListEntitiesCoverResponse: CoverInfo,
            ListEntitiesFanResponse: FanInfo,
            ListEntitiesLightResponse: LightInfo,
            ListEntitiesSensorResponse: SensorInfo,
            ListEntitiesSwitchResponse: SwitchInfo,
            ListEntitiesTextSensorResponse: TextSensorInfo,
            ListEntitiesServicesResponse: None,
            ListEntitiesCameraResponse: CameraInfo,
            ListEntitiesClimateResponse: ClimateInfo,
        }

        def do_append(msg: message.Message) -> bool:
            return isinstance(msg, tuple(response_types.keys()))

        def do_stop(msg: message.Message) -> bool:
            return isinstance(msg, ListEntitiesDoneResponse)

        assert self._connection is not None
        resp = await self._connection.send_message_await_response_complex(
            ListEntitiesRequest(), do_append, do_stop, timeout=5
        )
        entities: List[EntityInfo] = []
        services: List[UserService] = []
        for msg in resp:
            if isinstance(msg, ListEntitiesServicesResponse):
                args = []
                for arg in msg.args:
                    args.append(
                        UserServiceArg(
                            name=arg.name,
                            type_=arg.type,
                        )
                    )
                services.append(
                    UserService(
                        name=msg.name,
                        key=msg.key,
                        args=args,  # type: ignore
                    )
                )
                continue
            cls = None
            for resp_type, cls in response_types.items():
                if isinstance(msg, resp_type):
                    break
<<<<<<< HEAD
            kwargs = {
                f.name: getattr(msg, f.name)
                for f in dataclasses.fields(cls)
            }
=======
            else:
                continue
            cls = cast(type, cls)
            kwargs = {}
            for key, _ in attr.fields_dict(cls).items():
                kwargs[key] = getattr(msg, key)
>>>>>>> 3e2baa3f
            entities.append(cls(**kwargs))
        return entities, services

    async def subscribe_states(self, on_state: Callable[[Any], None]) -> None:
        self._check_authenticated()

        response_types = {
            BinarySensorStateResponse: BinarySensorState,
            CoverStateResponse: CoverState,
            FanStateResponse: FanState,
            LightStateResponse: LightState,
            SensorStateResponse: SensorState,
            SwitchStateResponse: SwitchState,
            TextSensorStateResponse: TextSensorState,
            ClimateStateResponse: ClimateState,
        }

        image_stream: Dict[int, bytes] = {}

        def on_msg(msg: message.Message) -> None:
            if isinstance(msg, CameraImageResponse):
                data = image_stream.pop(msg.key, bytes()) + msg.data
                if msg.done:
                    on_state(CameraState(key=msg.key, image=data))
                else:
                    image_stream[msg.key] = data
                return

            for resp_type, cls in response_types.items():
                if isinstance(msg, resp_type):
                    break
            else:
                return

            # pylint: disable=undefined-loop-variable
            kwargs = {
                f.name: getattr(msg, f.name)
                for f in dataclasses.fields(cls)
            }
            on_state(cls(**kwargs))

        assert self._connection is not None
        await self._connection.send_message_callback_response(
            SubscribeStatesRequest(), on_msg
        )

    async def subscribe_logs(
        self,
        on_log: Callable[[SubscribeLogsResponse], None],
        log_level: Optional[LogLevel] = None,
    ) -> None:
        self._check_authenticated()

        def on_msg(msg: message.Message) -> None:
            if isinstance(msg, SubscribeLogsResponse):
                on_log(msg)

        req = SubscribeLogsRequest()
        if log_level is not None:
            req.level = log_level
        assert self._connection is not None
        await self._connection.send_message_callback_response(req, on_msg)

    async def subscribe_service_calls(
        self, on_service_call: Callable[[HomeassistantServiceCall], None]
    ) -> None:
        self._check_authenticated()

<<<<<<< HEAD
        def on_msg(msg):
            if isinstance(msg, pb.HomeassistantServiceResponse):
                kwargs = {
                    f.name: getattr(msg, f.name)
                    for f in dataclasses.fields(HomeassistantServiceCall)
                }
=======
        def on_msg(msg: message.Message) -> None:
            if isinstance(msg, HomeassistantServiceResponse):
                kwargs = {}
                for key, _ in attr.fields_dict(HomeassistantServiceCall).items():
                    kwargs[key] = getattr(msg, key)
>>>>>>> 3e2baa3f
                on_service_call(HomeassistantServiceCall(**kwargs))

        assert self._connection is not None
        await self._connection.send_message_callback_response(
            SubscribeHomeassistantServicesRequest(), on_msg
        )

    async def subscribe_home_assistant_states(
        self, on_state_sub: Callable[[str, Optional[str]], None]
    ) -> None:
        self._check_authenticated()

        def on_msg(msg: message.Message) -> None:
            if isinstance(msg, SubscribeHomeAssistantStateResponse):
                on_state_sub(msg.entity_id, msg.attribute)

        assert self._connection is not None
        await self._connection.send_message_callback_response(
            SubscribeHomeAssistantStatesRequest(), on_msg
        )

    async def send_home_assistant_state(
        self, entity_id: str, attribute: Optional[str], state: str
    ) -> None:
        self._check_authenticated()

        assert self._connection is not None
        await self._connection.send_message(
            HomeAssistantStateResponse(
                entity_id=entity_id,
                state=state,
                attribute=attribute,
            )
        )

    async def cover_command(
        self,
        key: int,
        position: Optional[float] = None,
        tilt: Optional[float] = None,
        stop: bool = False,
    ) -> None:
        self._check_authenticated()

        req = CoverCommandRequest()
        req.key = key
        apiv = cast(APIVersion, self.api_version)
        if apiv >= APIVersion(1, 1):
            if position is not None:
                req.has_position = True
                req.position = position
            if tilt is not None:
                req.has_tilt = True
                req.tilt = tilt
            if stop:
                req.stop = stop
        else:
            req.has_legacy_command = True
            if stop:
                req.legacy_command = LegacyCoverCommand.STOP
            elif position == 1.0:
                req.legacy_command = LegacyCoverCommand.OPEN
            else:
                req.legacy_command = LegacyCoverCommand.CLOSE
        assert self._connection is not None
        await self._connection.send_message(req)

    async def fan_command(
        self,
        key: int,
        state: Optional[bool] = None,
        speed: Optional[FanSpeed] = None,
        speed_level: Optional[int] = None,
        oscillating: Optional[bool] = None,
        direction: Optional[FanDirection] = None,
    ) -> None:
        self._check_authenticated()

        req = FanCommandRequest()
        req.key = key
        if state is not None:
            req.has_state = True
            req.state = state
        if speed is not None:
            req.has_speed = True
            req.speed = speed
        if speed_level is not None:
            req.has_speed_level = True
            req.speed_level = speed_level
        if oscillating is not None:
            req.has_oscillating = True
            req.oscillating = oscillating
        if direction is not None:
            req.has_direction = True
            req.direction = direction
        assert self._connection is not None
        await self._connection.send_message(req)

    async def light_command(
        self,
        key: int,
        state: Optional[bool] = None,
        brightness: Optional[float] = None,
        rgb: Optional[Tuple[float, float, float]] = None,
        white: Optional[float] = None,
        color_temperature: Optional[float] = None,
        transition_length: Optional[float] = None,
        flash_length: Optional[float] = None,
        effect: Optional[str] = None,
    ) -> None:
        self._check_authenticated()

        req = LightCommandRequest()
        req.key = key
        if state is not None:
            req.has_state = True
            req.state = state
        if brightness is not None:
            req.has_brightness = True
            req.brightness = brightness
        if rgb is not None:
            req.has_rgb = True
            req.red = rgb[0]
            req.green = rgb[1]
            req.blue = rgb[2]
        if white is not None:
            req.has_white = True
            req.white = white
        if color_temperature is not None:
            req.has_color_temperature = True
            req.color_temperature = color_temperature
        if transition_length is not None:
            req.has_transition_length = True
            req.transition_length = int(round(transition_length * 1000))
        if flash_length is not None:
            req.has_flash_length = True
            req.flash_length = int(round(flash_length * 1000))
        if effect is not None:
            req.has_effect = True
            req.effect = effect
        assert self._connection is not None
        await self._connection.send_message(req)

    async def switch_command(self, key: int, state: bool) -> None:
        self._check_authenticated()

        req = SwitchCommandRequest()
        req.key = key
        req.state = state
        assert self._connection is not None
        await self._connection.send_message(req)

    async def climate_command(
        self,
        key: int,
        mode: Optional[ClimateMode] = None,
        target_temperature: Optional[float] = None,
        target_temperature_low: Optional[float] = None,
        target_temperature_high: Optional[float] = None,
        away: Optional[bool] = None,
        fan_mode: Optional[ClimateFanMode] = None,
        swing_mode: Optional[ClimateSwingMode] = None,
    ) -> None:
        self._check_authenticated()

        req = ClimateCommandRequest()
        req.key = key
        if mode is not None:
            req.has_mode = True
            req.mode = mode
        if target_temperature is not None:
            req.has_target_temperature = True
            req.target_temperature = target_temperature
        if target_temperature_low is not None:
            req.has_target_temperature_low = True
            req.target_temperature_low = target_temperature_low
        if target_temperature_high is not None:
            req.has_target_temperature_high = True
            req.target_temperature_high = target_temperature_high
        if away is not None:
            req.has_away = True
            req.away = away
        if fan_mode is not None:
            req.has_fan_mode = True
            req.fan_mode = fan_mode
        if swing_mode is not None:
            req.has_swing_mode = True
            req.swing_mode = swing_mode
        assert self._connection is not None
        await self._connection.send_message(req)

    async def execute_service(
        self, service: UserService, data: ExecuteServiceDataType
    ) -> None:
        self._check_authenticated()

        req = ExecuteServiceRequest()
        req.key = service.key
        args = []
        for arg_desc in service.args:
            arg = ExecuteServiceArgument()
            val = data[arg_desc.name]
            apiv = cast(APIVersion, self.api_version)
            int_type = "int_" if apiv >= APIVersion(1, 3) else "legacy_int"
            map_single = {
                UserServiceArgType.BOOL: "bool_",
                UserServiceArgType.INT: int_type,
                UserServiceArgType.FLOAT: "float_",
                UserServiceArgType.STRING: "string_",
            }
            map_array = {
                UserServiceArgType.BOOL_ARRAY: "bool_array",
                UserServiceArgType.INT_ARRAY: "int_array",
                UserServiceArgType.FLOAT_ARRAY: "float_array",
                UserServiceArgType.STRING_ARRAY: "string_array",
            }
            if arg_desc.type_ in map_array:
                attr = getattr(arg, map_array[arg_desc.type_])
                attr.extend(val)
            else:
                setattr(arg, map_single[arg_desc.type_], val)

            args.append(arg)
        # pylint: disable=no-member
        req.args.extend(args)
        assert self._connection is not None
        await self._connection.send_message(req)

    async def _request_image(
        self, *, single: bool = False, stream: bool = False
    ) -> None:
        req = CameraImageRequest()
        req.single = single
        req.stream = stream
        assert self._connection is not None
        await self._connection.send_message(req)

    async def request_single_image(self) -> None:
        await self._request_image(single=True)

    async def request_image_stream(self) -> None:
        await self._request_image(stream=True)

    @property
    def api_version(self) -> Optional[APIVersion]:
        if self._connection is None:
            return None
        return self._connection.api_version<|MERGE_RESOLUTION|>--- conflicted
+++ resolved
@@ -1,12 +1,8 @@
-<<<<<<< HEAD
+import asyncio
 import dataclasses
-=======
-import asyncio
->>>>>>> 3e2baa3f
 import logging
 from typing import Any, Awaitable, Callable, Dict, List, Optional, Tuple, Union, cast
 
-import attr
 import zeroconf
 from google.protobuf import message
 
@@ -238,19 +234,10 @@
             for resp_type, cls in response_types.items():
                 if isinstance(msg, resp_type):
                     break
-<<<<<<< HEAD
-            kwargs = {
-                f.name: getattr(msg, f.name)
-                for f in dataclasses.fields(cls)
-            }
-=======
             else:
                 continue
             cls = cast(type, cls)
-            kwargs = {}
-            for key, _ in attr.fields_dict(cls).items():
-                kwargs[key] = getattr(msg, key)
->>>>>>> 3e2baa3f
+            kwargs = {f.name: getattr(msg, f.name) for f in dataclasses.fields(cls)}
             entities.append(cls(**kwargs))
         return entities, services
 
@@ -286,10 +273,7 @@
                 return
 
             # pylint: disable=undefined-loop-variable
-            kwargs = {
-                f.name: getattr(msg, f.name)
-                for f in dataclasses.fields(cls)
-            }
+            kwargs = {f.name: getattr(msg, f.name) for f in dataclasses.fields(cls)}
             on_state(cls(**kwargs))
 
         assert self._connection is not None
@@ -319,20 +303,12 @@
     ) -> None:
         self._check_authenticated()
 
-<<<<<<< HEAD
-        def on_msg(msg):
-            if isinstance(msg, pb.HomeassistantServiceResponse):
+        def on_msg(msg: message.Message) -> None:
+            if isinstance(msg, HomeassistantServiceResponse):
                 kwargs = {
                     f.name: getattr(msg, f.name)
                     for f in dataclasses.fields(HomeassistantServiceCall)
                 }
-=======
-        def on_msg(msg: message.Message) -> None:
-            if isinstance(msg, HomeassistantServiceResponse):
-                kwargs = {}
-                for key, _ in attr.fields_dict(HomeassistantServiceCall).items():
-                    kwargs[key] = getattr(msg, key)
->>>>>>> 3e2baa3f
                 on_service_call(HomeassistantServiceCall(**kwargs))
 
         assert self._connection is not None
